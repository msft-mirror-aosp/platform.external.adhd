/* Copyright (c) 2012 The Chromium OS Authors. All rights reserved.
 * Use of this source code is governed by a BSD-style license that can be
 * found in the LICENSE file.
 */

#include <alsa/asoundlib.h>
#include <errno.h>
#include <limits.h>
#include <stdio.h>
#include <sys/param.h>
#include <sys/select.h>
#include <sys/socket.h>
#include <sys/time.h>
#include <syslog.h>
#include <time.h>

#include "audio_thread.h"
#include "cras_alsa_helpers.h"
#include "cras_alsa_io.h"
#include "cras_alsa_jack.h"
#include "cras_alsa_mixer.h"
#include "cras_alsa_ucm.h"
#include "cras_audio_area.h"
#include "cras_config.h"
#include "cras_utf8.h"
#include "cras_hotword_handler.h"
#include "cras_iodev.h"
#include "cras_iodev_list.h"
#include "cras_messages.h"
#include "cras_ramp.h"
#include "cras_rclient.h"
#include "cras_shm.h"
#include "cras_system_state.h"
#include "cras_types.h"
#include "cras_util.h"
#include "cras_volume_curve.h"
#include "sfh.h"
#include "softvol_curve.h"
#include "utlist.h"

#define MAX_ALSA_DEV_NAME_LENGTH 9 /* Alsa names "hw:XX,YY" + 1 for null. */
#define HOTWORD_DEV "Wake on Voice"
#define DEFAULT "(default)"
#define HDMI "HDMI"
#define INTERNAL_MICROPHONE "Internal Mic"
#define INTERNAL_SPEAKER "Speaker"
#define KEYBOARD_MIC "Keyboard Mic"
#define HEADPHONE "Headphone"
#define MIC "Mic"
#define USB "USB"

/*
 * For USB, pad the output buffer.  This avoids a situation where there isn't a
 * complete URB's worth of audio ready to be transmitted when it is requested.
 * The URB interval does track directly to the audio clock, making it hard to
 * predict the exact interval.
 */
#define USB_EXTRA_BUFFER_FRAMES 768

/*
 * When snd_pcm_avail returns a value that is greater than buffer size,
 * we know there is an underrun. If the number of underrun samples
 * (avail - buffer_size) is greater than SEVERE_UNDERRUN_MS * rate,
 * it is a severe underrun. Main thread should disable and then enable
 * device to recover it from underrun.
 */
#define SEVERE_UNDERRUN_MS 5000

/*
 * When entering no stream state, audio thread needs to fill extra zeros in
 * order to play remaining valid frames. The value indicates how many
 * time will be filled.
 */
static const struct timespec no_stream_fill_zeros_duration = {
	0, 50 * 1000 * 1000 /* 50 msec. */
};

/*
 * This extends cras_ionode to include alsa-specific information.
 * Members:
 *    mixer_output - From cras_alsa_mixer.
 *    volume_curve - Volume curve for this node.
 *    jack - The jack associated with the node.
 */
struct alsa_output_node {
	struct cras_ionode base;
	struct mixer_control *mixer_output;
	struct cras_volume_curve *volume_curve;
	const struct cras_alsa_jack *jack;
};

struct alsa_input_node {
	struct cras_ionode base;
	struct mixer_control* mixer_input;
	const struct cras_alsa_jack *jack;
	int8_t *channel_layout;
};

/*
 * Child of cras_iodev, alsa_io handles ALSA interaction for sound devices.
 * base - The cras_iodev structure "base class".
 * dev - String that names this device (e.g. "hw:0,0").
 * dev_name - value from snd_pcm_info_get_name
 * dev_id - value from snd_pcm_info_get_id
 * device_index - ALSA index of device, Y in "hw:X:Y".
 * next_ionode_index - The index we will give to the next ionode. Each ionode
 *     have a unique index within the iodev.
 * card_type - the type of the card this iodev belongs.
 * is_first - true if this is the first iodev on the card.
 * fully_specified - true if this device and it's nodes were fully specified.
 *     That is, don't automatically create nodes for it.
 * jack_always_plugged - true if this node is always plugged even without jack.
 * enable_htimestamp - True when the device's htimestamp is used.
 * handle - Handle to the opened ALSA device.
 * num_underruns - Number of times we have run out of data (playback only).
 * num_severe_underruns - Number of times we have run out of data badly.
                          Unlike num_underruns which records for the duration
                          where device is opened, num_severe_underruns records
                          since device is created. When severe underrun occurs
                          a possible action is to close/open device.
 * alsa_stream - Playback or capture type.
 * mixer - Alsa mixer used to control volume and mute of the device.
 * config - Card config for this alsa device.
 * jack_list - List of alsa jack controls for this device.
 * ucm - CRAS use case manager, if configuration is found.
 * mmap_offset - offset returned from mmap_begin.
 * dsp_name_default - the default dsp name for the device. It can be overridden
 *     by the jack specific dsp name.
 * poll_fd - Descriptor used to block until data is ready.
 * dma_period_set_microsecs - If non-zero, the value to apply to the dma_period.
 * free_running - true if device is playing zeros in the buffer without
 *                user filling meaningful data. The device buffer is filled
 *                with zeros. In this state, appl_ptr remains the same
 *                while hw_ptr keeps running ahead.
 * filled_zeros_for_draining - The number of zeros filled for draining.
 * severe_underrun_frames - The threshold for severe underrun.
 * default_volume_curve - Default volume curve that converts from an index
 *                        to dBFS.
 */
struct alsa_io {
	struct cras_iodev base;
	char *dev;
	char *dev_name;
	char *dev_id;
	uint32_t device_index;
	uint32_t next_ionode_index;
	enum CRAS_ALSA_CARD_TYPE card_type;
	int is_first;
	int fully_specified;
	int jack_always_plugged;
	int enable_htimestamp;
	snd_pcm_t *handle;
	unsigned int num_underruns;
	unsigned int num_severe_underruns;
	snd_pcm_stream_t alsa_stream;
	struct cras_alsa_mixer *mixer;
	const struct cras_card_config *config;
	struct cras_alsa_jack_list *jack_list;
	struct cras_use_case_mgr *ucm;
	snd_pcm_uframes_t mmap_offset;
	const char *dsp_name_default;
	int poll_fd;
	unsigned int dma_period_set_microsecs;
	int free_running;
	unsigned int filled_zeros_for_draining;
	snd_pcm_uframes_t severe_underrun_frames;
	struct cras_volume_curve *default_volume_curve;
	int hwparams_set;
};

static void init_device_settings(struct alsa_io *aio);

static int alsa_iodev_set_active_node(struct cras_iodev *iodev,
				      struct cras_ionode *ionode,
				      unsigned dev_enabled);

/*
 * Defines the default values of nodes.
 */
static const struct {
	const char *name;
	enum CRAS_NODE_TYPE type;
	enum CRAS_NODE_POSITION position;
} node_defaults[] = {
	{
		.name = DEFAULT,
		.type = CRAS_NODE_TYPE_UNKNOWN,
		.position = NODE_POSITION_INTERNAL,
	},
	{
		.name = INTERNAL_SPEAKER,
		.type = CRAS_NODE_TYPE_INTERNAL_SPEAKER,
		.position = NODE_POSITION_INTERNAL,
	},
	{
		.name = INTERNAL_MICROPHONE,
		.type = CRAS_NODE_TYPE_MIC,
		.position = NODE_POSITION_INTERNAL,
	},
	{
		.name = KEYBOARD_MIC,
		.type = CRAS_NODE_TYPE_MIC,
		.position = NODE_POSITION_KEYBOARD,
	},
	{
		.name = HDMI,
		.type = CRAS_NODE_TYPE_HDMI,
		.position = NODE_POSITION_EXTERNAL,
	},
	{
		.name = "IEC958",
		.type = CRAS_NODE_TYPE_HDMI,
		.position = NODE_POSITION_EXTERNAL,
	},
	{
		.name = "Headphone",
		.type = CRAS_NODE_TYPE_HEADPHONE,
		.position = NODE_POSITION_EXTERNAL,
	},
	{
		.name = "Front Headphone",
		.type = CRAS_NODE_TYPE_HEADPHONE,
		.position = NODE_POSITION_EXTERNAL,
	},
	{
		.name = "Front Mic",
		.type = CRAS_NODE_TYPE_MIC,
		.position = NODE_POSITION_FRONT,
	},
	{
		.name = "Rear Mic",
		.type = CRAS_NODE_TYPE_MIC,
		.position = NODE_POSITION_REAR,
	},
	{
		.name = "Mic",
		.type = CRAS_NODE_TYPE_MIC,
		.position = NODE_POSITION_EXTERNAL,
	},
	{
		.name = HOTWORD_DEV,
		.type = CRAS_NODE_TYPE_HOTWORD,
		.position = NODE_POSITION_INTERNAL,
	},
	{
		.name = "Haptic",
		.type = CRAS_NODE_TYPE_HAPTIC,
		.position = NODE_POSITION_INTERNAL,
	},
	{
		.name = "Rumbler",
		.type = CRAS_NODE_TYPE_HAPTIC,
		.position = NODE_POSITION_INTERNAL,
	},
	{
		.name = "Line Out",
		.type = CRAS_NODE_TYPE_LINEOUT,
		.position = NODE_POSITION_EXTERNAL,
	},
	{
		.name = "SCO Line In",
		.type = CRAS_NODE_TYPE_BLUETOOTH,
		.position = NODE_POSITION_EXTERNAL,
	},
	{
		.name = "SCO Line Out",
		.type = CRAS_NODE_TYPE_BLUETOOTH,
		.position = NODE_POSITION_EXTERNAL,
	},
};

static int set_hwparams(struct cras_iodev *iodev)
{
	struct alsa_io *aio = (struct alsa_io *)iodev;
	int period_wakeup;
	int rc;

	/* Only need to set hardware params once. */
	if (aio->hwparams_set)
		return 0;

	/* If it's a wake on voice device, period_wakeups are required. */
	period_wakeup = (iodev->active_node->type == CRAS_NODE_TYPE_HOTWORD);

	/* Sets frame rate and channel count to alsa device before
	 * we test channel mapping. */
	rc = cras_alsa_set_hwparams(aio->handle, iodev->format,
				    &iodev->buffer_size, period_wakeup,
				    aio->dma_period_set_microsecs);
	if (rc < 0)
		return rc;

	aio->hwparams_set = 1;
	return 0;
}

/*
 * iodev callbacks.
 */

static int frames_queued(const struct cras_iodev *iodev,
			 struct timespec *tstamp)
{
	struct alsa_io *aio = (struct alsa_io *)iodev;
	int rc;
	snd_pcm_uframes_t frames;

	rc = cras_alsa_get_avail_frames(aio->handle,
					aio->base.buffer_size,
					aio->severe_underrun_frames,
					iodev->info.name,
					&frames, tstamp);
	if (rc < 0) {
		if (rc == -EPIPE)
			aio->num_severe_underruns++;
		return rc;
	}
	if (!aio->enable_htimestamp)
		clock_gettime(CLOCK_MONOTONIC_RAW, tstamp);
	if (iodev->direction == CRAS_STREAM_INPUT)
		return (int)frames;

	/* For output, return number of frames that are used. */
	return iodev->buffer_size - frames;
}

static int delay_frames(const struct cras_iodev *iodev)
{
	struct alsa_io *aio = (struct alsa_io *)iodev;
	snd_pcm_sframes_t delay;
	int rc;

	rc = cras_alsa_get_delay_frames(aio->handle,
					iodev->buffer_size,
					&delay);
	if (rc < 0)
		return rc;

	return (int)delay;
}

static int close_dev(struct cras_iodev *iodev)
{
	struct alsa_io *aio = (struct alsa_io *)iodev;

	/* Removes audio thread callback from main thread. */
	if (aio->poll_fd >= 0)
		audio_thread_rm_callback_sync(
				cras_iodev_list_get_audio_thread(),
				aio->poll_fd);
	if (!aio->handle)
		return 0;
	cras_alsa_pcm_close(aio->handle);
	aio->handle = NULL;
	aio->free_running = 0;
	aio->filled_zeros_for_draining = 0;
	aio->hwparams_set = 0;
	cras_iodev_free_format(&aio->base);
	cras_iodev_free_audio_area(&aio->base);
	return 0;
}

static int dummy_hotword_cb(void *arg)
{
	/* Only need this once. */
	struct alsa_io *aio = (struct alsa_io *)arg;
	audio_thread_rm_callback(aio->poll_fd);
	aio->poll_fd = -1;
	aio->base.input_streaming = 1;

	/* Send hotword triggered signal. */
	cras_hotword_send_triggered_msg();

	return 0;
}

static int open_dev(struct cras_iodev *iodev)
{
	struct alsa_io *aio = (struct alsa_io *)iodev;
	snd_pcm_t *handle;
	int rc;

	rc = cras_alsa_pcm_open(&handle, aio->dev, aio->alsa_stream);
	if (rc < 0)
		return rc;

	aio->handle = handle;

	return 0;
}

static int configure_dev(struct cras_iodev *iodev)
{
	struct alsa_io *aio = (struct alsa_io *)iodev;
	int rc;

	/* This is called after the first stream added so configure for it.
	 * format must be set before opening the device.
	 */
	if (iodev->format == NULL)
		return -EINVAL;
	aio->num_underruns = 0;
	aio->free_running = 0;
	aio->filled_zeros_for_draining = 0;
	aio->severe_underrun_frames =
			SEVERE_UNDERRUN_MS * iodev->format->frame_rate / 1000;

	cras_iodev_init_audio_area(iodev, iodev->format->num_channels);

	syslog(LOG_DEBUG, "Configure alsa device %s rate %zuHz, %zu channels",
	       aio->dev, iodev->format->frame_rate,
	       iodev->format->num_channels);

	rc = set_hwparams(iodev);
	if (rc < 0)
		return rc;

	/* Set channel map to device */
	rc = cras_alsa_set_channel_map(aio->handle,
				       iodev->format);
	if (rc < 0)
		return rc;

	/* Configure software params. */
	rc = cras_alsa_set_swparams(aio->handle, &aio->enable_htimestamp);
	if (rc < 0)
		return rc;

	/* Initialize device settings. */
	init_device_settings(aio);

	aio->poll_fd = -1;
	if (iodev->active_node->type == CRAS_NODE_TYPE_HOTWORD) {
		struct pollfd *ufds;
		int count, i;

		count = snd_pcm_poll_descriptors_count(aio->handle);
		if (count <= 0) {
			syslog(LOG_ERR, "Invalid poll descriptors count\n");
			return count;
		}

		ufds = (struct pollfd *)malloc(sizeof(struct pollfd) * count);
		if (ufds == NULL)
			return -ENOMEM;

		rc = snd_pcm_poll_descriptors(aio->handle, ufds, count);
		if (rc < 0) {
			syslog(LOG_ERR,
			       "Getting hotword poll descriptors: %s\n",
			       snd_strerror(rc));
			free(ufds);
			return rc;
		}

		for (i = 0; i < count; i++) {
			if (ufds[i].events & POLLIN) {
				aio->poll_fd = ufds[i].fd;
				break;
			}
		}
		free(ufds);

		if (aio->poll_fd >= 0)
			audio_thread_add_callback(aio->poll_fd,
						  dummy_hotword_cb,
						  aio);
	}

	/* Capture starts right away, playback will wait for samples. */
	if (aio->alsa_stream == SND_PCM_STREAM_CAPTURE)
		cras_alsa_pcm_start(aio->handle);

	return 0;
}

/*
 * Check if ALSA device is opened by checking if handle is valid.
 * Note that to fully open a cras_iodev, ALSA device is opened first, then there
 * are some device init settings to be done in init_device_settings.
 * Therefore, when setting volume/mute/gain in init_device_settings,
 * cras_iodev is not in CRAS_IODEV_STATE_OPEN yet. We need to check if handle
 * is valid when setting those properties, instead of checking
 * cras_iodev_is_open.
 */
static int has_handle(const struct alsa_io *aio)
{
	return !!aio->handle;
}

static int start(const struct cras_iodev *iodev)
{
	struct alsa_io *aio = (struct alsa_io *)iodev;
	snd_pcm_t *handle = aio->handle;
	int rc;

	if (snd_pcm_state(handle) == SND_PCM_STATE_RUNNING)
		return 0;

	if (snd_pcm_state(handle) == SND_PCM_STATE_SUSPENDED) {
		rc = cras_alsa_attempt_resume(handle);
		if (rc < 0) {
			syslog(LOG_ERR, "Resume error: %s", snd_strerror(rc));
			return rc;
		}
		cras_iodev_reset_rate_estimator(iodev);
	} else {
		rc = cras_alsa_pcm_start(handle);
		if (rc < 0) {
			syslog(LOG_ERR, "Start error: %s", snd_strerror(rc));
			return rc;
		}
	}

	return 0;
}

static int get_buffer(struct cras_iodev *iodev,
		      struct cras_audio_area **area,
		      unsigned *frames)
{
	struct alsa_io *aio = (struct alsa_io *)iodev;
	snd_pcm_uframes_t nframes = *frames;
	uint8_t *dst = NULL;
	size_t format_bytes;
	int rc;

	aio->mmap_offset = 0;
	format_bytes = cras_get_format_bytes(iodev->format);

	rc = cras_alsa_mmap_begin(aio->handle,
				  format_bytes,
				  &dst,
				  &aio->mmap_offset,
				  &nframes);

	iodev->area->frames = nframes;
	cras_audio_area_config_buf_pointers(iodev->area, iodev->format, dst);

	*area = iodev->area;
	*frames = nframes;

	return rc;
}

static int put_buffer(struct cras_iodev *iodev, unsigned nwritten)
{
	struct alsa_io *aio = (struct alsa_io *)iodev;

	return cras_alsa_mmap_commit(aio->handle,
				     aio->mmap_offset,
				     nwritten);
}

static int flush_buffer(struct cras_iodev *iodev)
{
	struct alsa_io *aio = (struct alsa_io *)iodev;
	snd_pcm_uframes_t nframes;

	if (iodev->direction == CRAS_STREAM_INPUT) {
		nframes = snd_pcm_avail(aio->handle);
		nframes = snd_pcm_forwardable(aio->handle);
		return snd_pcm_forward(aio->handle, nframes);
	}
	return 0;
}

/*
 * Gets the first plugged node in list. This is used as the
 * default node to set as active.
 */
static struct cras_ionode *first_plugged_node(struct cras_iodev *iodev)
{
	struct cras_ionode *n;

	/* When this is called at iodev creation, none of the nodes
	 * are selected. Just pick the first plugged one and let Chrome
	 * choose it later. */
	DL_FOREACH(iodev->nodes, n) {
		if (n->plugged)
			return n;
	}
	return iodev->nodes;
}

static void update_active_node(struct cras_iodev *iodev, unsigned node_idx,
			       unsigned dev_enabled)
{
	struct cras_ionode *n;

	/* If a node exists for node_idx, set it as active. */
	DL_FOREACH(iodev->nodes, n) {
		if (n->idx == node_idx) {
			alsa_iodev_set_active_node(iodev, n, dev_enabled);
			return;
		}
	}

	alsa_iodev_set_active_node(iodev, first_plugged_node(iodev),
				   dev_enabled);
}

static int update_channel_layout(struct cras_iodev *iodev)
{
	struct alsa_io *aio = (struct alsa_io *)iodev;
	int err = 0;

	/* If the capture channel map is specified in UCM, prefer it over
	 * what ALSA provides. */
	if (aio->ucm && (iodev->direction == CRAS_STREAM_INPUT)) {
		struct alsa_input_node *input =
			(struct alsa_input_node *)iodev->active_node;

		if (input->channel_layout) {
			memcpy(iodev->format->channel_layout,
			       input->channel_layout,
			       CRAS_CH_MAX * sizeof(*input->channel_layout));
			return 0;
		}
	}

	err = set_hwparams(iodev);
	if (err < 0)
		return err;

	return cras_alsa_get_channel_map(aio->handle, iodev->format);
}

static int set_hotword_model(struct cras_iodev *iodev, const char *model_name)
{
	struct alsa_io *aio = (struct alsa_io *)iodev;
	if (!aio->ucm)
		return -EINVAL;

	return ucm_set_hotword_model(aio->ucm, model_name);
}

static char *get_hotword_models(struct cras_iodev *iodev)
{
	struct alsa_io *aio = (struct alsa_io *)iodev;
	if (!aio->ucm)
		return NULL;

	return ucm_get_hotword_models(aio->ucm);
}

/*
 * Alsa helper functions.
 */

static struct alsa_output_node *get_active_output(const struct alsa_io *aio)
{
	return (struct alsa_output_node *)aio->base.active_node;
}

static struct alsa_input_node *get_active_input(const struct alsa_io *aio)
{
	return (struct alsa_input_node *)aio->base.active_node;
}

/*
 * Gets the curve for the active output node. If the node doesn't have volume
 * curve specified, return the default volume curve of the parent iodev.
 */
static const struct cras_volume_curve *get_curve_for_output_node(
		const struct alsa_io *aio,
		const struct alsa_output_node *node)
{
	if (node && node->volume_curve)
		return node->volume_curve;
	return aio->default_volume_curve;
}

/*
 * Gets the curve for the active output.
 */
static const struct cras_volume_curve *get_curve_for_active_output(
		const struct alsa_io *aio)
{
	struct alsa_output_node *node = get_active_output(aio);
	return get_curve_for_output_node(aio, node);
}

/*
 * Informs the system of the volume limits for this device.
 */
static void set_alsa_volume_limits(struct alsa_io *aio)
{
	const struct cras_volume_curve *curve;

	/* Only set the limits if the dev is active. */
	if (!has_handle(aio))
		return;

	curve = get_curve_for_active_output(aio);
	cras_system_set_volume_limits(
			curve->get_dBFS(curve, 1), /* min */
			curve->get_dBFS(curve, CRAS_MAX_SYSTEM_VOLUME));
}

/*
 * Sets the volume of the playback device to the specified level. Receives a
 * volume index from the system settings, ranging from 0 to 100, converts it to
 * dB using the volume curve, and sends the dB value to alsa.
 */
static void set_alsa_volume(struct cras_iodev *iodev)
{
	const struct alsa_io *aio = (const struct alsa_io *)iodev;
	const struct cras_volume_curve *curve;
	size_t volume;
	struct alsa_output_node *aout;

	assert(aio);
	if (aio->mixer == NULL)
		return;

	/* Only set the volume if the dev is active. */
	if (!has_handle(aio))
		return;

	volume = cras_system_get_volume();
	curve = get_curve_for_active_output(aio);
	if (curve == NULL)
		return;
	aout = get_active_output(aio);
	if (aout)
		volume = cras_iodev_adjust_node_volume(&aout->base, volume);

	/* Samples get scaled for devices using software volume, set alsa
	 * volume to 100. */
	if (cras_iodev_software_volume_needed(iodev))
		volume = 100;

	cras_alsa_mixer_set_dBFS(
		aio->mixer,
		curve->get_dBFS(curve, volume),
		aout ? aout->mixer_output : NULL);
}

/*
 * Sets the alsa mute control for this iodev.
 */
static void set_alsa_mute(struct cras_iodev *iodev)
{
	const struct alsa_io *aio = (const struct alsa_io *)iodev;
	struct alsa_output_node *aout;

	if (!has_handle(aio))
		return;

	aout = get_active_output(aio);
	cras_alsa_mixer_set_mute(aio->mixer,
				 cras_system_get_mute(),
				 aout ? aout->mixer_output : NULL);
}

/*
 * Sets the capture gain to the current system input gain level, given in dBFS.
 * Set mute based on the system mute state.  This gain can be positive or
 * negative and might be adjusted often if an app is running an AGC.
 */
static void set_alsa_capture_gain(struct cras_iodev *iodev)
{
	const struct alsa_io *aio = (const struct alsa_io *)iodev;
	struct alsa_input_node *ain;
	long gain;

	assert(aio);
	if (aio->mixer == NULL)
		return;

	/* Only set the volume if the dev is active. */
	if (!has_handle(aio))
		return;
	gain = cras_iodev_adjust_active_node_gain(
				iodev, cras_system_get_capture_gain());

	/* Set hardware gain to 0dB if software gain is needed. */
	if (cras_iodev_software_volume_needed(iodev))
		gain = 0;

	ain = get_active_input(aio);

	cras_alsa_mixer_set_capture_dBFS(
			aio->mixer,
			gain,
			ain ? ain->mixer_input : NULL);
	cras_alsa_mixer_set_capture_mute(aio->mixer,
					 cras_system_get_capture_mute(),
					 ain ? ain->mixer_input : NULL);
}

/*
 * Swaps the left and right channels of the given node.
 */
static int set_alsa_node_swapped(struct cras_iodev *iodev,
				 struct cras_ionode *node, int enable)
{
	const struct alsa_io *aio = (const struct alsa_io *)iodev;
	assert(aio);
	return ucm_enable_swap_mode(aio->ucm, node->name, enable);
}

/*
 * Initializes the device settings according to system volume, mute, gain
 * settings.
 * Updates system capture gain limits based on current active device/node.
 */
static void init_device_settings(struct alsa_io *aio)
{
	/* Register for volume/mute callback and set initial volume/mute for
	 * the device. */
	if (aio->base.direction == CRAS_STREAM_OUTPUT) {
		set_alsa_volume_limits(aio);
		set_alsa_volume(&aio->base);
		set_alsa_mute(&aio->base);
	} else {
		struct mixer_control *mixer_input = NULL;
		struct alsa_input_node *ain = get_active_input(aio);
		long min_capture_gain, max_capture_gain;

		if (ain)
			mixer_input = ain->mixer_input;

		if (cras_iodev_software_volume_needed(&aio->base)) {
			min_capture_gain = cras_iodev_minimum_software_gain(
					&aio->base);
			max_capture_gain = cras_iodev_maximum_software_gain(
					&aio->base);
		} else {
			min_capture_gain =
				cras_alsa_mixer_get_minimum_capture_gain(
						aio->mixer, mixer_input);
			max_capture_gain =
				cras_alsa_mixer_get_maximum_capture_gain(
						aio->mixer, mixer_input);
		}
		cras_system_set_capture_gain_limits(min_capture_gain,
						    max_capture_gain);
		set_alsa_capture_gain(&aio->base);
	}
}

/*
 * Functions run in the main server context.
 */

/*
 * Frees resources used by the alsa iodev.
 * Args:
 *    iodev - the iodev to free the resources from.
 */
static void free_alsa_iodev_resources(struct alsa_io *aio)
{
	struct cras_ionode *node;
	struct alsa_output_node *aout;

	free(aio->base.supported_rates);
	free(aio->base.supported_channel_counts);
	free(aio->base.supported_formats);

	DL_FOREACH(aio->base.nodes, node) {
		if (aio->base.direction == CRAS_STREAM_OUTPUT) {
			aout = (struct alsa_output_node *)node;
			cras_volume_curve_destroy(aout->volume_curve);
		}
		cras_iodev_rm_node(&aio->base, node);
		free(node->softvol_scalers);
		free((void *)node->dsp_name);
		free(node);
	}

	free((void *)aio->dsp_name_default);
	cras_iodev_free_resources(&aio->base);
	free(aio->dev);
	if (aio->dev_id)
		free(aio->dev_id);
	if (aio->dev_name)
		free(aio->dev_name);
}

/*
 * Returns true if this is the first internal device.
 */
static int first_internal_device(struct alsa_io *aio)
{
	return aio->is_first && aio->card_type == ALSA_CARD_TYPE_INTERNAL;
}

/*
 * Returns true if there is already a node created with the given name.
 */
static int has_node(struct alsa_io *aio, const char *name)
{
	struct cras_ionode *node;

	DL_FOREACH(aio->base.nodes, node)
		if (!strcmp(node->name, name))
			return 1;

	return 0;
}

/*
 * Returns true if string s ends with the given suffix.
 */
int endswith(const char *s, const char *suffix)
{
	size_t n = strlen(s);
	size_t m = strlen(suffix);
	return n >= m && !strcmp(s + (n - m), suffix);
}

#ifdef CRAS_DBUS
/*
 * Drop the node name and replace it with node type.
 */
static void drop_node_name(struct cras_ionode *node)
{
	if (node->type == CRAS_NODE_TYPE_USB)
		strcpy(node->name, USB);
	else if (node->type == CRAS_NODE_TYPE_HDMI)
		strcpy(node->name, HDMI);
	else {
		/* Only HDMI or USB node might have invalid name to drop */
		syslog(LOG_ERR, "Unexpectedly drop node name for "
		       "node: %s, type: %d", node->name, node->type);
		strcpy(node->name, DEFAULT);
	}
}
#endif

/*
 * Sets the initial plugged state and type of a node based on its
 * name. Chrome will assign priority to nodes base on node type.
 */
static void set_node_initial_state(struct cras_ionode *node,
				   enum CRAS_ALSA_CARD_TYPE card_type)
{

	unsigned i;

	node->volume = 100;
	node->type = CRAS_NODE_TYPE_UNKNOWN;
	/* Go through the known names */
	for (i = 0; i < ARRAY_SIZE(node_defaults); i++)
		if (!strncmp(node->name, node_defaults[i].name,
			     strlen(node_defaults[i].name))) {
			node->position = node_defaults[i].position;
			node->plugged = (node->position
					!= NODE_POSITION_EXTERNAL);
			node->type = node_defaults[i].type;
			if (node->plugged)
				gettimeofday(&node->plugged_time, NULL);
			break;
		}

	/*
	 * If we didn't find a matching name above, but the node is a jack node,
	 * and there is no "HDMI" in the node name, then this must be a 3.5mm
	 * headphone/mic.
	 * Set its type and name to headphone/mic. The name is important because
	 * it associates the UCM section to the node so the properties like
	 * default node gain can be obtained.
	 * This matches node names like "DAISY-I2S Mic Jack".
	 * If HDMI is in the node name, set its type to HDMI. This matches node names
	 * like "Rockchip HDMI Jack".
	 */
	if (i == ARRAY_SIZE(node_defaults)) {
		if (endswith(node->name, "Jack") && !strstr(node->name, HDMI)) {
			if (node->dev->direction == CRAS_STREAM_OUTPUT) {
				node->type = CRAS_NODE_TYPE_HEADPHONE;
				strncpy(node->name, HEADPHONE, sizeof(node->name) - 1);
			}
			else {
				node->type = CRAS_NODE_TYPE_MIC;
				strncpy(node->name, MIC, sizeof(node->name) - 1);
			}
		}
		if (strstr(node->name, HDMI) &&
		    node->dev->direction == CRAS_STREAM_OUTPUT)
			node->type = CRAS_NODE_TYPE_HDMI;
	}

	/* Regardless of the node name of a USB headset (it can be "Speaker"),
	 * set it's type to usb.
	 */
	if (card_type == ALSA_CARD_TYPE_USB) {
		node->type = CRAS_NODE_TYPE_USB;
		node->position = NODE_POSITION_EXTERNAL;
	}

#ifdef CRAS_DBUS
	if (!is_utf8_string(node->name))
		drop_node_name(node);
#endif
}

static int get_ucm_flag_integer(struct alsa_io *aio,
				const char *flag_name,
				int *result)
{
	char *value;
	int i;

	if (!aio->ucm)
		return -1;

	value = ucm_get_flag(aio->ucm, flag_name);
	if (!value)
		return -1;

	i = atoi(value);
	free(value);
	*result = i;
	return 0;
}

static int auto_unplug_input_node(struct alsa_io *aio)
{
	int result;
	if (get_ucm_flag_integer(aio, "AutoUnplugInputNode", &result))
		return 0;
	return result;
}

static int auto_unplug_output_node(struct alsa_io *aio)
{
	int result;
	if (get_ucm_flag_integer(aio, "AutoUnplugOutputNode", &result))
		return 0;
	return result;
}

static int no_create_default_input_node(struct alsa_io *aio)
{
	int result;
	if (get_ucm_flag_integer(aio, "NoCreateDefaultInputNode", &result))
		return 0;
	return result;
}

static int no_create_default_output_node(struct alsa_io *aio)
{
	int result;
	if (get_ucm_flag_integer(aio, "NoCreateDefaultOutputNode", &result))
		return 0;
	return result;
}

static void set_output_node_software_volume_needed(
	struct alsa_output_node *output, struct alsa_io *aio)
{

	struct cras_alsa_mixer *mixer = aio->mixer;
	long range = 0;

	if (aio->ucm && ucm_get_disable_software_volume(aio->ucm)) {
		output->base.software_volume_needed = 0;
		syslog(LOG_DEBUG, "Disable software volume for %s from ucm.",
		       output->base.name);
		return;
	}

	/* Use software volume for HDMI output and nodes without volume mixer
	 * control. */
	if ((output->base.type == CRAS_NODE_TYPE_HDMI) ||
	    (!cras_alsa_mixer_has_main_volume(mixer) &&
	     !cras_alsa_mixer_has_volume(output->mixer_output)))
		output->base.software_volume_needed = 1;

	/* Use software volume if the usb device's volume range is smaller
	 * than 40dB */
	if (output->base.type == CRAS_NODE_TYPE_USB) {
		range += cras_alsa_mixer_get_dB_range(mixer);
		range += cras_alsa_mixer_get_output_dB_range(
				output->mixer_output);
		if (range < 4000)
			output->base.software_volume_needed = 1;
	}
	if (output->base.software_volume_needed)
		syslog(LOG_DEBUG, "Use software volume for node: %s",
		       output->base.name);
}

static void set_input_node_software_volume_needed(
	struct alsa_input_node *input, struct alsa_io *aio)
{
	long min_software_gain;
	long max_software_gain;
	int rc;

	input->base.software_volume_needed = 0;
	input->base.min_software_gain = DEFAULT_MIN_CAPTURE_GAIN;
	input->base.max_software_gain = 0;

	/* Enable software gain only if max software gain is specified in UCM. */
	if (!aio->ucm)
		return;

	rc = ucm_get_max_software_gain(aio->ucm, input->base.name,
	                               &max_software_gain);

	/* If max software gain doesn't exist, skip min software gain setting. */
	if (rc)
		return;

	input->base.software_volume_needed = 1;
	input->base.max_software_gain = max_software_gain;
	syslog(LOG_INFO,
	       "Use software gain for %s with max %ld because it is specified"
	       " in UCM", input->base.name, max_software_gain);

	/* Enable min software gain if it is specified in UCM. */
	rc = ucm_get_min_software_gain(aio->ucm, input->base.name,
	                               &min_software_gain);
	if (rc)
		return;

	if (min_software_gain > max_software_gain) {
		syslog(LOG_ERR,
		       "Ignore MinSoftwareGain %ld because it is larger than "
		       "MaxSoftwareGain %ld", min_software_gain, max_software_gain);
		return;
	}

	syslog(LOG_INFO,
	       "Use software gain for %s with min %ld because it is specified"
	       " in UCM", input->base.name, min_software_gain);
	input->base.min_software_gain = min_software_gain;
}

static void set_input_default_node_gain(struct alsa_input_node *input,
					struct alsa_io *aio)
{
	long default_node_gain;
	int rc;

	if (!aio->ucm)
		return;

	rc = ucm_get_default_node_gain(aio->ucm, input->base.name,
					 &default_node_gain);
	if (rc)
		return;

	input->base.capture_gain = default_node_gain;
}

static void check_auto_unplug_output_node(struct alsa_io *aio,
					  struct cras_ionode *node,
					  int plugged)
{
	struct cras_ionode *tmp;

	if (!auto_unplug_output_node(aio))
		return;

	/* Auto unplug internal speaker if any output node has been created */
	if (!strcmp(node->name, INTERNAL_SPEAKER) && plugged) {
		DL_FOREACH(aio->base.nodes, tmp)
			if (tmp->plugged && (tmp != node))
				cras_iodev_set_node_plugged(node, 0);
	} else {
		DL_FOREACH(aio->base.nodes, tmp) {
			if (!strcmp(tmp->name, INTERNAL_SPEAKER))
				cras_iodev_set_node_plugged(tmp, !plugged);
		}
	}
}

/*
 * Callback for listing mixer outputs. The mixer will call this once for each
 * output associated with this device. Most commonly this is used to tell the
 * device it has Headphones and Speakers.
 */
static struct alsa_output_node *new_output(struct alsa_io *aio,
					   struct mixer_control *cras_output,
					   const char *name)
{
	struct alsa_output_node *output;
	syslog(LOG_DEBUG, "New output node for '%s'", name);
	if (aio == NULL) {
		syslog(LOG_ERR, "Invalid aio when listing outputs.");
		return NULL;
	}
	output = (struct alsa_output_node *)calloc(1, sizeof(*output));
	if (output == NULL) {
		syslog(LOG_ERR, "Out of memory when listing outputs.");
		return NULL;
	}
	output->base.dev = &aio->base;
	output->base.idx = aio->next_ionode_index++;
	output->base.stable_id = SuperFastHash(name,
					       strlen(name),
					       aio->base.info.stable_id);
	output->base.stable_id_new = SuperFastHash(name,
						   strlen(name),
						   aio->base.info.stable_id_new
						   );
	if(aio->ucm)
		output->base.dsp_name = ucm_get_dsp_name_for_dev(aio->ucm,
								 name);

	if (strcmp(name, "SCO Line Out") == 0)
		output->base.is_sco_pcm = 1;
	output->mixer_output = cras_output;

	/* Volume curve. */
	output->volume_curve = cras_card_config_get_volume_curve_for_control(
			aio->config,
			name ? name
			     : cras_alsa_mixer_get_control_name(cras_output));

	strncpy(output->base.name, name, sizeof(output->base.name) - 1);
	set_node_initial_state(&output->base, aio->card_type);
	set_output_node_software_volume_needed(output, aio);

	cras_iodev_add_node(&aio->base, &output->base);

	check_auto_unplug_output_node(aio, &output->base, output->base.plugged);
	return output;
}

static void new_output_by_mixer_control(struct mixer_control *cras_output,
				        void *callback_arg)
{
	struct alsa_io *aio = (struct alsa_io *)callback_arg;
	char node_name[CRAS_IODEV_NAME_BUFFER_SIZE];
	const char *ctl_name;

	ctl_name = cras_alsa_mixer_get_control_name(cras_output);
	if (!ctl_name)
	        return;

	if (aio->card_type == ALSA_CARD_TYPE_USB) {
		if (snprintf(node_name, sizeof(node_name), "%s: %s",
			     aio->base.info.name, ctl_name) > 0) {
			new_output(aio, cras_output, node_name);
		}
	} else {
		new_output(aio, cras_output, ctl_name);
	}
}

static void check_auto_unplug_input_node(struct alsa_io *aio,
					 struct cras_ionode *node,
					 int plugged)
{
	struct cras_ionode *tmp;
	if (!auto_unplug_input_node(aio))
		return;

	/* Auto unplug internal mic if any input node has already
	 * been created */
	if (!strcmp(node->name, INTERNAL_MICROPHONE) && plugged) {
		DL_FOREACH(aio->base.nodes, tmp)
			if (tmp->plugged && (tmp != node))
				cras_iodev_set_node_plugged(node, 0);
	} else {
		DL_FOREACH(aio->base.nodes, tmp)
			if (!strcmp(tmp->name, INTERNAL_MICROPHONE))
				cras_iodev_set_node_plugged(tmp, !plugged);
	}
}

static struct alsa_input_node *new_input(struct alsa_io *aio,
		struct mixer_control *cras_input, const char *name)
{
	struct cras_iodev *iodev = &aio->base;
	struct alsa_input_node *input;
	char *mic_positions;
	int err;

	input = (struct alsa_input_node *)calloc(1, sizeof(*input));
	if (input == NULL) {
		syslog(LOG_ERR, "Out of memory when listing inputs.");
		return NULL;
	}
	input->base.dev = &aio->base;
	input->base.idx = aio->next_ionode_index++;
	input->base.stable_id = SuperFastHash(name,
					      strlen(name),
					      aio->base.info.stable_id);
	input->base.stable_id_new = SuperFastHash(name,
						  strlen(name),
						  aio->base.info.stable_id_new);
	if (strcmp(name, "SCO Line In") == 0)
		input->base.is_sco_pcm = 1;
	input->mixer_input = cras_input;
	strncpy(input->base.name, name, sizeof(input->base.name) - 1);
	set_node_initial_state(&input->base, aio->card_type);
	set_input_node_software_volume_needed(input, aio);
	set_input_default_node_gain(input, aio);

	if (aio->ucm) {
		/* Check mic positions only for internal mic. */
		if ((input->base.type == CRAS_NODE_TYPE_MIC) &&
		    (input->base.position == NODE_POSITION_INTERNAL)) {
			mic_positions = ucm_get_mic_positions(aio->ucm);
			if (mic_positions) {
				strncpy(input->base.mic_positions,
					mic_positions,
					sizeof(input->base.mic_positions) - 1);
				free(mic_positions);
			}
		}

		/* Check if channel map is specified in UCM. */
		input->channel_layout = (int8_t *)malloc(
				CRAS_CH_MAX * sizeof(*input->channel_layout));
		err = ucm_get_capture_chmap_for_dev(aio->ucm, name,
						    input->channel_layout);
		if (err) {
			free(input->channel_layout);
			input->channel_layout = 0;
		}
		if (ucm_get_preempt_hotword(aio->ucm, name)) {
			iodev->pre_open_iodev_hook =
				cras_iodev_list_suspend_hotword_streams;
			iodev->post_close_iodev_hook =
				cras_iodev_list_resume_hotword_stream;
		}
<<<<<<< HEAD
=======

		input->base.dsp_name = ucm_get_dsp_name_for_dev(aio->ucm, name);
>>>>>>> e34aa15d
	}

	cras_iodev_add_node(&aio->base, &input->base);
	check_auto_unplug_input_node(aio, &input->base,
				     input->base.plugged);
	return input;
}

static void new_input_by_mixer_control(struct mixer_control *cras_input,
				       void *callback_arg)
{
	struct alsa_io *aio = (struct alsa_io *)callback_arg;
	char node_name[CRAS_IODEV_NAME_BUFFER_SIZE];
	const char *ctl_name = cras_alsa_mixer_get_control_name(cras_input);

	if (aio->card_type == ALSA_CARD_TYPE_USB) {
		int ret = snprintf(node_name , sizeof(node_name), "%s: %s",
				   aio->base.info.name, ctl_name);
		// Truncation is OK, but add a check to make the compiler happy.
		if (ret == sizeof(node_name))
			node_name[sizeof(node_name) - 1] = '\0';
		new_input(aio, cras_input, node_name);
	} else {
		new_input(aio, cras_input, ctl_name);
	}
}

/*
 * Finds the output node associated with the jack. Returns NULL if not found.
 */
static struct alsa_output_node *get_output_node_from_jack(
		struct alsa_io *aio, const struct cras_alsa_jack *jack)
{
	struct mixer_control *mixer_output;
	struct cras_ionode *node = NULL;
	struct alsa_output_node *aout = NULL;

	/* Search by jack first. */
	DL_SEARCH_SCALAR_WITH_CAST(aio->base.nodes, node, aout,
				   jack, jack);
	if (aout)
		return aout;

	/* Search by mixer control next. */
	mixer_output = cras_alsa_jack_get_mixer_output(jack);
	if (mixer_output == NULL)
		return NULL;

	DL_SEARCH_SCALAR_WITH_CAST(aio->base.nodes, node, aout,
				   mixer_output, mixer_output);
	return aout;
}

static struct alsa_input_node *get_input_node_from_jack(
		struct alsa_io *aio, const struct cras_alsa_jack *jack)
{
	struct mixer_control *mixer_input;
	struct cras_ionode *node = NULL;
	struct alsa_input_node *ain = NULL;

	mixer_input = cras_alsa_jack_get_mixer_input(jack);
	if (mixer_input == NULL) {
		DL_SEARCH_SCALAR_WITH_CAST(aio->base.nodes, node, ain,
					   jack, jack);
		return ain;
	}

	DL_SEARCH_SCALAR_WITH_CAST(aio->base.nodes, node, ain,
				   mixer_input, mixer_input);
	return ain;
}

static const struct cras_alsa_jack *get_jack_from_node(struct cras_ionode *node)
{
	const struct cras_alsa_jack *jack = NULL;

	if (node == NULL)
		return NULL;

	if (node->dev->direction == CRAS_STREAM_OUTPUT)
		jack = ((struct alsa_output_node *)node)->jack;
	else if (node->dev->direction == CRAS_STREAM_INPUT)
		jack = ((struct alsa_input_node *)node)->jack;

	return jack;
}

/*
 * Returns the dsp name specified in the ucm config. If there is a dsp name
 * specified for the active node, use that. Otherwise use the default dsp name
 * for the alsa_io device.
 */
static const char *get_active_dsp_name(struct alsa_io *aio)
{
	struct cras_ionode *node = aio->base.active_node;

	if (node == NULL)
		return NULL;

	return node->dsp_name ? : aio->dsp_name_default;
}

/*
 * Creates volume curve for the node associated with given jack.
 */
static struct cras_volume_curve *create_volume_curve_for_jack(
		const struct cras_card_config *config,
		const struct cras_alsa_jack *jack)
{
	struct cras_volume_curve *curve;
	const char *name;

	/* Use jack's UCM device name as key to get volume curve. */
	name = cras_alsa_jack_get_ucm_device(jack);
	curve = cras_card_config_get_volume_curve_for_control(config, name);
	if (curve)
		return curve;

	/* Use alsa jack's name as key to get volume curve. */
	name = cras_alsa_jack_get_name(jack);
	curve = cras_card_config_get_volume_curve_for_control(config, name);
	if (curve)
		return curve;

	return NULL;
}

/*
 * Callback that is called when an output jack is plugged or unplugged.
 */
static void jack_output_plug_event(const struct cras_alsa_jack *jack,
				    int plugged,
				    void *arg)
{
	struct alsa_io *aio;
	struct alsa_output_node *node;
	const char *jack_name;

	if (arg == NULL)
		return;

	aio = (struct alsa_io *)arg;
	node = get_output_node_from_jack(aio, jack);
	jack_name = cras_alsa_jack_get_name(jack);
	if (!strcmp(jack_name, "Speaker Phantom Jack"))
		jack_name = INTERNAL_SPEAKER;

	/* If there isn't a node for this jack, create one. */
	if (node == NULL) {
		if (aio->fully_specified) {
			/* When fully specified, can't have new nodes. */
			syslog(LOG_ERR, "No matching output node for jack %s!",
			       jack_name);
			return;
		}
		node = new_output(aio, NULL, jack_name);
		if (node == NULL)
			return;

		cras_alsa_jack_update_node_type(jack, &(node->base.type));
	}

	if (!node->jack) {
		if (aio->fully_specified)
			syslog(LOG_ERR,
			       "Jack '%s' was found to match output node '%s'."
			       " Please fix your UCM configuration to match.",
			       jack_name, node->base.name);

		/* If we already have the node, associate with the jack. */
		node->jack = jack;
		if (node->volume_curve == NULL)
			node->volume_curve = create_volume_curve_for_jack(
					aio->config, jack);
	}

	syslog(LOG_DEBUG, "%s plugged: %d, %s", jack_name, plugged,
	       cras_alsa_mixer_get_control_name(node->mixer_output));

	cras_alsa_jack_update_monitor_name(jack, node->base.name,
					   sizeof(node->base.name));

#ifdef CRAS_DBUS
	/* The name got from jack might be an invalid UTF8 string. */
	if (!is_utf8_string(node->base.name))
		drop_node_name(&node->base);
#endif

	cras_iodev_set_node_plugged(&node->base, plugged);

	check_auto_unplug_output_node(aio, &node->base, plugged);
}

/*
 * Callback that is called when an input jack is plugged or unplugged.
 */
static void jack_input_plug_event(const struct cras_alsa_jack *jack,
				  int plugged,
				  void *arg)
{
	struct alsa_io *aio;
	struct alsa_input_node *node;
	struct mixer_control *cras_input;
	const char *jack_name;

	if (arg == NULL)
		return;
	aio = (struct alsa_io *)arg;
	node = get_input_node_from_jack(aio, jack);
	jack_name = cras_alsa_jack_get_name(jack);

	/* If there isn't a node for this jack, create one. */
	if (node == NULL) {
		if (aio->fully_specified) {
			/* When fully specified, can't have new nodes. */
			syslog(LOG_ERR, "No matching input node for jack %s!",
			       jack_name);
			return;
		}
		cras_input = cras_alsa_jack_get_mixer_input(jack);
		node = new_input(aio, cras_input, jack_name);
		if (node == NULL)
			return;
	}

	syslog(LOG_DEBUG, "%s plugged: %d, %s", jack_name, plugged,
	       cras_alsa_mixer_get_control_name(node->mixer_input));

	/* If we already have the node, associate with the jack. */
	if (!node->jack) {
		if (aio->fully_specified)
			syslog(LOG_ERR,
			       "Jack '%s' was found to match input node '%s'."
			       " Please fix your UCM configuration to match.",
			       jack_name, node->base.name);
		node->jack = jack;
	}

	cras_iodev_set_node_plugged(&node->base, plugged);

	check_auto_unplug_input_node(aio, &node->base, plugged);
}

/*
 * Sets the name of the given iodev, using the name and index of the card
 * combined with the device index and direction.
 */
static void set_iodev_name(struct cras_iodev *dev,
			   const char *card_name,
			   const char *dev_name,
			   size_t card_index,
			   size_t device_index,
			   enum CRAS_ALSA_CARD_TYPE card_type,
			   size_t usb_vid,
			   size_t usb_pid,
			   char *usb_serial_number)
{
	snprintf(dev->info.name,
		 sizeof(dev->info.name),
		 "%s: %s:%zu,%zu",
		 card_name,
		 dev_name,
		 card_index,
		 device_index);
	dev->info.name[ARRAY_SIZE(dev->info.name) - 1] = '\0';
	syslog(LOG_DEBUG, "Add device name=%s", dev->info.name);

	dev->info.stable_id = SuperFastHash(card_name,
					    strlen(card_name),
					    strlen(card_name));
	dev->info.stable_id = SuperFastHash(dev_name,
					    strlen(dev_name),
					    dev->info.stable_id);

	switch (card_type) {
	case ALSA_CARD_TYPE_INTERNAL:
		dev->info.stable_id = SuperFastHash((const char *)&device_index,
						    sizeof(device_index),
						    dev->info.stable_id);
		dev->info.stable_id_new = dev->info.stable_id;
		break;
	case ALSA_CARD_TYPE_USB:
		dev->info.stable_id = SuperFastHash((const char *)&usb_vid,
						    sizeof(usb_vid),
						    dev->info.stable_id);
		dev->info.stable_id = SuperFastHash((const char *)&usb_pid,
						    sizeof(usb_pid),
						    dev->info.stable_id);
		dev->info.stable_id_new =
			SuperFastHash(usb_serial_number,
				      strlen(usb_serial_number),
				      dev->info.stable_id);
		break;
	default:
		dev->info.stable_id_new = dev->info.stable_id;
		break;
	}
	syslog(LOG_DEBUG, "Stable ID=%08x, New Stable ID=%08x",
	       dev->info.stable_id, dev->info.stable_id_new);
}

static int get_fixed_rate(struct alsa_io *aio)
{
	const char *name;

	if (aio->base.direction == CRAS_STREAM_OUTPUT) {
		struct alsa_output_node *active = get_active_output(aio);
		if (!active)
			return -ENOENT;
		name = active->base.name;
	} else {
		struct alsa_input_node *active = get_active_input(aio);
		if (!active)
			return -ENOENT;
		name = active->base.name;
	}

	return ucm_get_sample_rate_for_dev(aio->ucm, name, aio->base.direction);
}

/*
 * Updates the supported sample rates and channel counts.
 */
static int update_supported_formats(struct cras_iodev *iodev)
{
	struct alsa_io *aio = (struct alsa_io *)iodev;
	int err;
	int fixed_rate;

	free(iodev->supported_rates);
	iodev->supported_rates = NULL;
	free(iodev->supported_channel_counts);
	iodev->supported_channel_counts = NULL;
	free(iodev->supported_formats);
	iodev->supported_formats = NULL;

	err = cras_alsa_fill_properties(aio->handle,
					&iodev->supported_rates,
					&iodev->supported_channel_counts,
					&iodev->supported_formats);
	if (err)
		return err;

	if (aio->ucm) {
		/* Allow UCM to override supplied rates. */
		fixed_rate = get_fixed_rate(aio);
		if (fixed_rate > 0) {
			free(iodev->supported_rates);
			iodev->supported_rates = (size_t*)malloc(
					2 * sizeof(iodev->supported_rates[0]));
			iodev->supported_rates[0] = fixed_rate;
			iodev->supported_rates[1] = 0;
		}
	}
	return 0;
}

/*
 * Builds software volume scalers for output nodes in the device.
 */
static void build_softvol_scalers(struct alsa_io *aio)
{
	struct cras_ionode *ionode;

	DL_FOREACH(aio->base.nodes, ionode) {
		struct alsa_output_node *aout;
		const struct cras_volume_curve *curve;

		aout = (struct alsa_output_node *)ionode;
		curve = get_curve_for_output_node(aio, aout);

		ionode->softvol_scalers = softvol_build_from_curve(curve);
	}
}

static void enable_active_ucm(struct alsa_io *aio, int plugged)
{
	const struct cras_alsa_jack *jack;
	const char *name;

	if (aio->base.direction == CRAS_STREAM_OUTPUT) {
		struct alsa_output_node *active = get_active_output(aio);
		if (!active)
			return;
		name = active->base.name;
		jack = active->jack;
	} else {
		struct alsa_input_node *active = get_active_input(aio);
		if (!active)
			return;
		name = active->base.name;
		jack = active->jack;
	}

	if (jack)
		cras_alsa_jack_enable_ucm(jack, plugged);
	else if (aio->ucm)
		ucm_set_enabled(aio->ucm, name, plugged);
}

static int fill_whole_buffer_with_zeros(struct cras_iodev *iodev)
{
	struct alsa_io *aio = (struct alsa_io *)iodev;
	int rc;
	uint8_t *dst = NULL;
	size_t format_bytes;

	/* Fill whole buffer with zeros. */
	rc = cras_alsa_mmap_get_whole_buffer(aio->handle, &dst);

	if (rc < 0) {
		syslog(LOG_ERR, "Failed to get whole buffer: %s",
		       snd_strerror(rc));
		return rc;
	}

	format_bytes = cras_get_format_bytes(iodev->format);
	memset(dst, 0, iodev->buffer_size * format_bytes);

	return 0;
}

/*
 * Move appl_ptr to min_buffer_level + min_cb_level frames ahead of hw_ptr
 * when resuming from free run.
 */
static int adjust_appl_ptr_for_leaving_free_run(struct cras_iodev *odev)
{
	struct alsa_io *aio = (struct alsa_io *)odev;
	snd_pcm_uframes_t ahead;

	ahead = odev->min_buffer_level + odev->min_cb_level;
	return cras_alsa_resume_appl_ptr(aio->handle, ahead);
}

/*
 * Move appl_ptr to min_buffer_level + min_cb_level * 1.5 frames ahead of
 * hw_ptr when adjusting appl_ptr from underrun.
 */
static int adjust_appl_ptr_for_underrun(struct cras_iodev *odev)
{
	struct alsa_io *aio = (struct alsa_io *)odev;
	snd_pcm_uframes_t ahead;

	ahead = odev->min_buffer_level + odev->min_cb_level +
		odev->min_cb_level / 2;
	return cras_alsa_resume_appl_ptr(aio->handle, ahead);
}

/* This function is for leaving no-stream state but still not in free run yet.
 * The device may have valid samples remaining. We need to adjust appl_ptr to
 * the correct position, which is MAX(min_cb_level + min_buffer_level,
 * valid_sample) */
static int adjust_appl_ptr_samples_remaining(struct cras_iodev *odev)
{
	struct alsa_io *aio = (struct alsa_io *)odev;
	int rc;
	unsigned int real_hw_level, valid_sample, offset;
	struct timespec hw_tstamp;

	/* Get the amount of valid samples which haven't been played yet.
	 * The real_hw_level is the real hw_level in device buffer. It doesn't
	 * subtract min_buffer_level. */
	valid_sample = 0;
	rc = odev->frames_queued(odev, &hw_tstamp);
	if(rc < 0)
		return rc;
	real_hw_level = rc;

	/*
	 * If underrun happened, handle it. Because alsa_output_underrun function
	 * has already called adjust_appl_ptr, we don't need to call it again.
	 */
	if (real_hw_level < odev->min_buffer_level)
		return odev->output_underrun(odev);

	if (real_hw_level > aio->filled_zeros_for_draining)
		valid_sample = real_hw_level - aio->filled_zeros_for_draining;

	offset = MAX(odev->min_buffer_level + odev->min_cb_level, valid_sample);

	/* Fill zeros to make sure there are enough zero samples in device buffer.*/
	if (offset > real_hw_level) {
		rc = cras_iodev_fill_odev_zeros(odev, offset - real_hw_level);
		if (rc)
			return rc;
	}
	return cras_alsa_resume_appl_ptr(aio->handle, offset);
}

/* This function is for leaving no-stream state but still not in free run yet.
 * The device may have valid samples remaining. We need to adjust appl_ptr to
 * the correct position, which is MAX(min_cb_level + min_buffer_level,
 * valid_sample) */
static int adjust_appl_ptr_samples_remaining(struct cras_iodev *odev)
{
	struct alsa_io *aio = (struct alsa_io *)odev;
	int rc;
	unsigned int real_hw_level, valid_sample, offset;
	struct timespec hw_tstamp;

	/* Get the amount of valid samples which haven't been played yet.
	 * The real_hw_level is the real hw_level in device buffer. It doesn't
	 * subtract min_buffer_level. */
	valid_sample = 0;
	rc = odev->frames_queued(odev, &hw_tstamp);
	if(rc < 0)
		return rc;
	real_hw_level = rc;

	/*
	 * If underrun happened, handle it. Because alsa_output_underrun function
	 * has already called adjust_appl_ptr, we don't need to call it again.
	 */
	if (real_hw_level < odev->min_buffer_level)
		return odev->output_underrun(odev);

	if (real_hw_level > aio->filled_zeros_for_draining)
		valid_sample = real_hw_level - aio->filled_zeros_for_draining;

	offset = MAX(odev->min_buffer_level + odev->min_cb_level, valid_sample);

	/* Fill zeros to make sure there are enough zero samples in device buffer.*/
	if (offset > real_hw_level) {
		rc = cras_iodev_fill_odev_zeros(odev, offset - real_hw_level);
		if (rc)
			return rc;
	}
	return cras_alsa_resume_appl_ptr(aio->handle, offset);
}

static int alsa_output_underrun(struct cras_iodev *odev)
{
	struct alsa_io *aio = (struct alsa_io *)odev;
	int rc;

	/* Update number of underruns we got. */
	aio->num_underruns++;

	/* Fill whole buffer with zeros. This avoids samples left in buffer causing
	 * noise when device plays them. */
	rc = fill_whole_buffer_with_zeros(odev);
	if (rc)
		return rc;
	/* Adjust appl_ptr to leave underrun. */
	return adjust_appl_ptr_for_underrun(odev);
}

static int possibly_enter_free_run(struct cras_iodev *odev)
{
	struct alsa_io *aio = (struct alsa_io *)odev;
	int rc;
	unsigned int real_hw_level, fr_to_write;
<<<<<<< HEAD
	unsigned int target_hw_level = odev->min_cb_level * 2 + odev->min_buffer_level;
=======
>>>>>>> e34aa15d
	struct timespec hw_tstamp;

	if (aio->free_running)
		return 0;

	/* Check if all valid samples are played. If all valid samples are played,
	 * fill whole buffer with zeros. The real_hw_level is the real hw_level in
	 * device buffer. It doesn't subtract min_buffer_level.*/
	rc = odev->frames_queued(odev, &hw_tstamp);
	if(rc < 0)
		return rc;
	real_hw_level = rc;
<<<<<<< HEAD

	/* If underrun happened, handle it and enter free run state. */
	if (real_hw_level < odev->min_buffer_level) {
		rc = odev->output_underrun(odev);
		if (rc < 0)
			return rc;
		aio->is_free_running = 1;
		return 0;
	}

	if (real_hw_level <= aio->filled_zeros_for_draining || real_hw_level == 0) {
		rc = fill_whole_buffer_with_zeros(odev);
=======

	/* If underrun happened, handle it and enter free run state. */
	if (real_hw_level < odev->min_buffer_level) {
		rc = odev->output_underrun(odev);
>>>>>>> e34aa15d
		if (rc < 0)
			return rc;
		aio->free_running = 1;
		return 0;
	}

<<<<<<< HEAD
	/* Fill some zeros to drain valid samples. */
	fr_to_write = odev->buffer_size - real_hw_level;
	if (real_hw_level < target_hw_level) {
		fr_to_write = MIN(target_hw_level - real_hw_level, fr_to_write);
		rc = cras_iodev_fill_odev_zeros(odev, fr_to_write);
		if (rc)
=======
	if (real_hw_level <= aio->filled_zeros_for_draining || real_hw_level == 0) {
		rc = fill_whole_buffer_with_zeros(odev);
		if (rc < 0)
>>>>>>> e34aa15d
			return rc;
		aio->free_running = 1;
		return 0;
	}

	/* Fill zeros to drain valid samples. */
	fr_to_write = MIN(cras_time_to_frames(&no_stream_fill_zeros_duration,
					      odev->format->frame_rate),
			  odev->buffer_size - real_hw_level);
	rc = cras_iodev_fill_odev_zeros(odev, fr_to_write);
	if (rc)
		return rc;
	aio->filled_zeros_for_draining += fr_to_write;

	return 0;
}

static int leave_free_run(struct cras_iodev *odev)
{
	struct alsa_io *aio = (struct alsa_io *)odev;
	int rc;

<<<<<<< HEAD
	if (aio->is_free_running)
		rc = adjust_appl_ptr(odev);
=======
	if (aio->free_running)
		rc = adjust_appl_ptr_for_leaving_free_run(odev);
>>>>>>> e34aa15d
	else
		rc = adjust_appl_ptr_samples_remaining(odev);
	if (rc) {
		syslog(LOG_ERR, "device %s failed to leave free run, rc = %d",
		       odev->info.name, rc);
		return rc;
	}
	aio->free_running = 0;
	aio->filled_zeros_for_draining = 0;

	return 0;
}

/*
 * Free run state is the optimization of no_stream playback on alsa_io.
 * The whole buffer will be filled with zeros. Device can play these zeros
 * indefinitely. When there is new meaningful sample, appl_ptr should be
 * resumed to some distance ahead of hw_ptr.
 */
static int no_stream(struct cras_iodev *odev, int enable)
{
	if (enable)
		return possibly_enter_free_run(odev);
	else
		return leave_free_run(odev);
}

static int is_free_running(const struct cras_iodev *odev)
{
	struct alsa_io *aio = (struct alsa_io *)odev;

	return aio->free_running;
}

static unsigned int get_num_underruns(const struct cras_iodev *iodev)
{
	const struct alsa_io *aio = (const struct alsa_io *)iodev;
	return aio->num_underruns;
}

static unsigned int get_num_severe_underruns(const struct cras_iodev *iodev)
{
	const struct alsa_io *aio = (const struct alsa_io *)iodev;
	return aio->num_severe_underruns;
}

static void set_default_hotword_model(struct cras_iodev *iodev)
{
	const char *default_model = "en_us";
	cras_node_id_t node_id;

	if (!iodev->active_node ||
	     iodev->active_node->type != CRAS_NODE_TYPE_HOTWORD)
		return;

	node_id = cras_make_node_id(iodev->info.idx, iodev->active_node->idx);
	/* This is a no-op if the default_model is not supported */
	cras_iodev_list_set_hotword_model(node_id, default_model);
}

static int get_valid_frames(const struct cras_iodev *odev,
			     struct timespec *tstamp)
{
	struct alsa_io *aio = (struct alsa_io *)odev;
	int rc;
	unsigned int real_hw_level;

	/*
	 * Get the amount of valid frames which haven't been played yet.
	 * The real_hw_level is the real hw_level in device buffer. It doesn't
	 * subtract min_buffer_level.
	 */
	if (aio->free_running) {
		clock_gettime(CLOCK_MONOTONIC_RAW, tstamp);
		return 0;
	}

	rc = odev->frames_queued(odev, tstamp);
	if(rc < 0)
		return rc;
	real_hw_level = rc;

	if (real_hw_level > aio->filled_zeros_for_draining)
		return real_hw_level - aio->filled_zeros_for_draining;

	return 0;
}

/*
 * Exported Interface.
 */

struct cras_iodev *alsa_iodev_create(size_t card_index,
				     const char *card_name,
				     size_t device_index,
				     const char *dev_name,
				     const char *dev_id,
				     enum CRAS_ALSA_CARD_TYPE card_type,
				     int is_first,
				     struct cras_alsa_mixer *mixer,
				     const struct cras_card_config *config,
				     struct cras_use_case_mgr *ucm,
				     snd_hctl_t *hctl,
				     enum CRAS_STREAM_DIRECTION direction,
				     size_t usb_vid,
				     size_t usb_pid,
				     char *usb_serial_number)
{
	struct alsa_io *aio;
	struct cras_iodev *iodev;

	if (direction != CRAS_STREAM_INPUT && direction != CRAS_STREAM_OUTPUT)
		return NULL;

	aio = (struct alsa_io *)calloc(1, sizeof(*aio));
	if (!aio)
		return NULL;
	iodev = &aio->base;
	iodev->direction = direction;

	aio->device_index = device_index;
	aio->card_type = card_type;
	aio->is_first = is_first;
	aio->handle = NULL;
	aio->num_severe_underruns = 0;
	aio->jack_always_plugged = 0;
	if (dev_name) {
		aio->dev_name = strdup(dev_name);
		if (!aio->dev_name)
			goto cleanup_iodev;
	}
	if (dev_id) {
		aio->dev_id = strdup(dev_id);
		if (!aio->dev_id)
			goto cleanup_iodev;
	}
	aio->free_running = 0;
	aio->filled_zeros_for_draining = 0;
	aio->dev = (char *)malloc(MAX_ALSA_DEV_NAME_LENGTH);
	if (aio->dev == NULL)
		goto cleanup_iodev;
	snprintf(aio->dev,
		 MAX_ALSA_DEV_NAME_LENGTH,
		 "hw:%zu,%zu",
		 card_index,
		 device_index);

	if (direction == CRAS_STREAM_INPUT) {
		aio->alsa_stream = SND_PCM_STREAM_CAPTURE;
		aio->base.set_capture_gain = set_alsa_capture_gain;
		aio->base.set_capture_mute = set_alsa_capture_gain;
	} else {
		aio->alsa_stream = SND_PCM_STREAM_PLAYBACK;
		aio->base.set_volume = set_alsa_volume;
		aio->base.set_mute = set_alsa_mute;
		aio->base.output_underrun = alsa_output_underrun;
	}
	iodev->open_dev = open_dev;
	iodev->configure_dev = configure_dev;
	iodev->close_dev = close_dev;
	iodev->update_supported_formats = update_supported_formats;
	iodev->frames_queued = frames_queued;
	iodev->delay_frames = delay_frames;
	iodev->get_buffer = get_buffer;
	iodev->put_buffer = put_buffer;
	iodev->flush_buffer = flush_buffer;
	iodev->start = start;
	iodev->update_active_node = update_active_node;
	iodev->update_channel_layout = update_channel_layout;
	iodev->set_hotword_model = set_hotword_model;
	iodev->get_hotword_models = get_hotword_models;
	iodev->no_stream = no_stream;
	iodev->is_free_running = is_free_running;
	iodev->get_num_underruns = get_num_underruns;
	iodev->get_num_severe_underruns = get_num_severe_underruns;
	iodev->get_valid_frames = get_valid_frames;
	iodev->set_swap_mode_for_node = cras_iodev_dsp_set_swap_mode_for_node;

	if (card_type == ALSA_CARD_TYPE_USB)
		iodev->min_buffer_level = USB_EXTRA_BUFFER_FRAMES;

	iodev->ramp = cras_ramp_create();
	if (iodev->ramp == NULL)
		goto cleanup_iodev;

	aio->mixer = mixer;
	aio->config = config;
	if (direction == CRAS_STREAM_OUTPUT) {
		aio->default_volume_curve =
				cras_card_config_get_volume_curve_for_control(
						config, "Default");
		if (aio->default_volume_curve == NULL)
			aio->default_volume_curve =
					cras_volume_curve_create_default();
	}
	aio->ucm = ucm;
	if (ucm) {
		unsigned int level;
		int rc;

		aio->dsp_name_default = ucm_get_dsp_name_default(ucm,
								 direction);
		/* Set callback for swap mode if it is supported
		 * in ucm modifier. */
		if (ucm_swap_mode_exists(ucm))
			aio->base.set_swap_mode_for_node =
				set_alsa_node_swapped;

		rc = ucm_get_min_buffer_level(ucm, &level);
		if (!rc && direction == CRAS_STREAM_OUTPUT)
			iodev->min_buffer_level = level;

		aio->enable_htimestamp =
			ucm_get_enable_htimestamp_flag(ucm);
	}

	set_iodev_name(iodev, card_name, dev_name, card_index, device_index,
		       card_type, usb_vid, usb_pid, usb_serial_number);

	aio->jack_list =
		cras_alsa_jack_list_create(
			card_index,
			card_name,
			device_index,
			is_first,
			mixer,
			ucm,
			hctl,
			direction,
			direction == CRAS_STREAM_OUTPUT ?
				     jack_output_plug_event :
				     jack_input_plug_event,
			aio);
	if (!aio->jack_list)
		goto cleanup_iodev;

	/* HDMI outputs don't have volume adjustment, do it in software. */
	if (direction == CRAS_STREAM_OUTPUT && strstr(dev_name, HDMI))
		iodev->software_volume_needed = 1;

	/* Add this now so that cleanup of the iodev (in case of error or card
	 * card removal will function as expected. */
	if (direction == CRAS_STREAM_OUTPUT)
		cras_iodev_list_add_output(&aio->base);
	else
		cras_iodev_list_add_input(&aio->base);
	return &aio->base;

cleanup_iodev:
	free_alsa_iodev_resources(aio);
	free(aio);
	return NULL;
}

int alsa_iodev_legacy_complete_init(struct cras_iodev *iodev)
{
	struct alsa_io *aio = (struct alsa_io *)iodev;
	const char *dev_name;
	const char *dev_id;
	enum CRAS_STREAM_DIRECTION direction;
	int err;
	int is_first;
	struct cras_alsa_mixer *mixer;

	if (!aio)
		return -EINVAL;
	direction = iodev->direction;
	dev_name = aio->dev_name;
	dev_id = aio->dev_id;
	is_first = aio->is_first;
	mixer = aio->mixer;

	/* Create output nodes for mixer controls, such as Headphone
	 * and Speaker, only for the first device. */
	if (direction == CRAS_STREAM_OUTPUT && is_first)
		cras_alsa_mixer_list_outputs(mixer,
				new_output_by_mixer_control, aio);
	else if (direction == CRAS_STREAM_INPUT && is_first)
		cras_alsa_mixer_list_inputs(mixer,
				new_input_by_mixer_control, aio);

	err = cras_alsa_jack_list_find_jacks_by_name_matching(aio->jack_list);
	if (err)
		return err;

	/* Create nodes for jacks that aren't associated with an
	 * already existing node. Get an initial read of the jacks for
	 * this device. */
	cras_alsa_jack_list_report(aio->jack_list);

	/* Make a default node if there is still no node for this
	 * device, or we still don't have the "Speaker"/"Internal Mic"
	 * node for the first internal device. Note that the default
	 * node creation can be supressed by UCM flags for platforms
	 * which really don't have an internal device. */
	if ((direction == CRAS_STREAM_OUTPUT) &&
			!no_create_default_output_node(aio)) {
		if (first_internal_device(aio) &&
		    !has_node(aio, INTERNAL_SPEAKER) &&
		    !has_node(aio, HDMI)) {
			if (strstr(aio->base.info.name, HDMI))
				new_output(aio, NULL, HDMI);
			else
				new_output(aio, NULL, INTERNAL_SPEAKER);
		} else if (!aio->base.nodes) {
			new_output(aio, NULL, DEFAULT);
		}
	} else if ((direction == CRAS_STREAM_INPUT) &&
			!no_create_default_input_node(aio)) {
		if (first_internal_device(aio) &&
		    !has_node(aio, INTERNAL_MICROPHONE))
			new_input(aio, NULL, INTERNAL_MICROPHONE);
		else if (strstr(dev_name, KEYBOARD_MIC))
			new_input(aio, NULL, KEYBOARD_MIC);
		else if (dev_id && strstr(dev_id, HOTWORD_DEV))
			new_input(aio, NULL, HOTWORD_DEV);
		else if (!aio->base.nodes)
			new_input(aio, NULL, DEFAULT);
	}

	/* Build software volume scalers. */
	if (direction == CRAS_STREAM_OUTPUT)
		build_softvol_scalers(aio);

	/* Set the active node as the best node we have now. */
	alsa_iodev_set_active_node(&aio->base,
				   first_plugged_node(&aio->base),
				   0);

	/* Set plugged for the first USB device per card when it appears if
	 * there is no jack reporting plug status. */
	if (aio->card_type == ALSA_CARD_TYPE_USB && is_first &&
			!get_jack_from_node(iodev->active_node))
<<<<<<< HEAD
		cras_iodev_set_node_attr(iodev->active_node,
					 IONODE_ATTR_PLUGGED, 1);
=======
		cras_iodev_set_node_plugged(iodev->active_node, 1);
>>>>>>> e34aa15d

	set_default_hotword_model(iodev);

	return 0;
}

int alsa_iodev_ucm_add_nodes_and_jacks(struct cras_iodev *iodev,
				       struct ucm_section *section)
{
	struct alsa_io *aio = (struct alsa_io *)iodev;
	struct mixer_control *control;
	struct alsa_input_node *input_node = NULL;
	struct cras_alsa_jack *jack;
	struct alsa_output_node *output_node = NULL;
	int rc;

	if (!aio || !section)
		return -EINVAL;
	if ((uint32_t)section->dev_idx != aio->device_index)
		return -EINVAL;

	/* This iodev is fully specified. Avoid automatic node creation. */
	aio->fully_specified = 1;

	/* Check here in case the DmaPeriodMicrosecs flag has only been
	 * specified on one of many device entries with the same PCM. */
	if (!aio->dma_period_set_microsecs)
		aio->dma_period_set_microsecs =
			ucm_get_dma_period_for_dev(aio->ucm, section->name);

	/* Create a node matching this section. If there is a matching
	 * control use that, otherwise make a node without a control. */
	control = cras_alsa_mixer_get_control_for_section(aio->mixer, section);
	if (iodev->direction == CRAS_STREAM_OUTPUT) {
		output_node = new_output(aio, control, section->name);
		if (!output_node)
			return -ENOMEM;
	} else if (iodev->direction == CRAS_STREAM_INPUT) {
		input_node = new_input(aio, control, section->name);
		if (!input_node)
			return -ENOMEM;
	}

	if (section->jack_type && !strcmp(section->jack_type, "always"))
		aio->jack_always_plugged = 1;

	/* Find any jack controls for this device. */
	rc = cras_alsa_jack_list_add_jack_for_section(
					aio->jack_list, section, &jack);
	if (rc)
		return rc;

	/* Associated the jack with the node. */
	if (jack) {
		if (output_node) {
			output_node->jack = jack;
			if (!output_node->volume_curve)
				output_node->volume_curve =
					create_volume_curve_for_jack(
						aio->config, jack);
		} else if (input_node) {
			input_node->jack = jack;
		}
	}
	return 0;
}

void alsa_iodev_ucm_complete_init(struct cras_iodev *iodev)
{
	struct alsa_io *aio = (struct alsa_io *)iodev;

	if (!iodev)
		return;

	/* Get an initial read of the jacks for this device. */
	cras_alsa_jack_list_report(aio->jack_list);

	/* Build software volume scaler. */
	if (iodev->direction == CRAS_STREAM_OUTPUT)
		build_softvol_scalers(aio);

	/* Set the active node as the best node we have now. */
	alsa_iodev_set_active_node(&aio->base,
				   first_plugged_node(&aio->base),
				   0);

<<<<<<< HEAD
	/* Set plugged for the first USB device per card when it appears if
	 * there is no jack reporting plug status. */
	if (aio->card_type == ALSA_CARD_TYPE_USB && aio->is_first &&
			!get_jack_from_node(iodev->active_node))
		cras_iodev_set_node_attr(iodev->active_node,
					 IONODE_ATTR_PLUGGED, 1);
=======
	/*
	 * Set plugged for the USB device per card when it appears if
	 * there is no jack reporting plug status and the jack is set
	 * to be always plugged.
	 */
	if (aio->card_type == ALSA_CARD_TYPE_USB &&
			aio->jack_always_plugged &&
			!get_jack_from_node(iodev->active_node)) {
		cras_iodev_set_node_plugged(iodev->active_node, 1);
	}
>>>>>>> e34aa15d

	set_default_hotword_model(iodev);
}

void alsa_iodev_destroy(struct cras_iodev *iodev)
{
	struct alsa_io *aio = (struct alsa_io *)iodev;
	int rc;

	if (iodev->direction == CRAS_STREAM_INPUT)
		rc = cras_iodev_list_rm_input(iodev);
	else
		rc = cras_iodev_list_rm_output(iodev);

	if (rc == -EBUSY) {
		syslog(LOG_ERR, "Failed to remove iodev %s", iodev->info.name);
		return;
	}

	/* Free resources when device successfully removed. */
	cras_alsa_jack_list_destroy(aio->jack_list);
	free_alsa_iodev_resources(aio);
	cras_volume_curve_destroy(aio->default_volume_curve);
	free(iodev);
}

unsigned alsa_iodev_index(struct cras_iodev *iodev)
{
	struct alsa_io *aio = (struct alsa_io *)iodev;
	return aio->device_index;
}

int alsa_iodev_has_hctl_jacks(struct cras_iodev *iodev)
{
	struct alsa_io *aio = (struct alsa_io *)iodev;
	return cras_alsa_jack_list_has_hctl_jacks(aio->jack_list);
}

static void alsa_iodev_unmute_node(struct alsa_io *aio,
				   struct cras_ionode *ionode)
{
	struct alsa_output_node *active = (struct alsa_output_node *)ionode;
	struct mixer_control *mixer = active->mixer_output;
	struct alsa_output_node *output;
	struct cras_ionode *node;

	/* If this node is associated with mixer output, unmute the
	 * active mixer output and mute all others, otherwise just set
	 * the node as active and set the volume curve. */
	if (mixer) {
		/* Unmute the active mixer output, mute all others. */
		DL_FOREACH(aio->base.nodes, node) {
			output = (struct alsa_output_node *)node;
			if (output->mixer_output)
				cras_alsa_mixer_set_output_active_state(
					output->mixer_output, node == ionode);
		}
	}
}

static int alsa_iodev_set_active_node(struct cras_iodev *iodev,
				      struct cras_ionode *ionode,
				      unsigned dev_enabled)
{
	struct alsa_io *aio = (struct alsa_io *)iodev;

	if (iodev->active_node == ionode) {
		enable_active_ucm(aio, dev_enabled);
		init_device_settings(aio);
		return 0;
	}

	/* Disable jack ucm before switching node. */
	enable_active_ucm(aio, 0);
	if (dev_enabled && (iodev->direction == CRAS_STREAM_OUTPUT))
		alsa_iodev_unmute_node(aio, ionode);

	cras_iodev_set_active_node(iodev, ionode);
	aio->base.dsp_name = get_active_dsp_name(aio);
	cras_iodev_update_dsp(iodev);
	enable_active_ucm(aio, dev_enabled);
	/* Setting the volume will also unmute if the system isn't muted. */
	init_device_settings(aio);
	return 0;
}<|MERGE_RESOLUTION|>--- conflicted
+++ resolved
@@ -1321,11 +1321,8 @@
 			iodev->post_close_iodev_hook =
 				cras_iodev_list_resume_hotword_stream;
 		}
-<<<<<<< HEAD
-=======
 
 		input->base.dsp_name = ucm_get_dsp_name_for_dev(aio->ucm, name);
->>>>>>> e34aa15d
 	}
 
 	cras_iodev_add_node(&aio->base, &input->base);
@@ -1816,47 +1813,6 @@
 	return cras_alsa_resume_appl_ptr(aio->handle, offset);
 }
 
-/* This function is for leaving no-stream state but still not in free run yet.
- * The device may have valid samples remaining. We need to adjust appl_ptr to
- * the correct position, which is MAX(min_cb_level + min_buffer_level,
- * valid_sample) */
-static int adjust_appl_ptr_samples_remaining(struct cras_iodev *odev)
-{
-	struct alsa_io *aio = (struct alsa_io *)odev;
-	int rc;
-	unsigned int real_hw_level, valid_sample, offset;
-	struct timespec hw_tstamp;
-
-	/* Get the amount of valid samples which haven't been played yet.
-	 * The real_hw_level is the real hw_level in device buffer. It doesn't
-	 * subtract min_buffer_level. */
-	valid_sample = 0;
-	rc = odev->frames_queued(odev, &hw_tstamp);
-	if(rc < 0)
-		return rc;
-	real_hw_level = rc;
-
-	/*
-	 * If underrun happened, handle it. Because alsa_output_underrun function
-	 * has already called adjust_appl_ptr, we don't need to call it again.
-	 */
-	if (real_hw_level < odev->min_buffer_level)
-		return odev->output_underrun(odev);
-
-	if (real_hw_level > aio->filled_zeros_for_draining)
-		valid_sample = real_hw_level - aio->filled_zeros_for_draining;
-
-	offset = MAX(odev->min_buffer_level + odev->min_cb_level, valid_sample);
-
-	/* Fill zeros to make sure there are enough zero samples in device buffer.*/
-	if (offset > real_hw_level) {
-		rc = cras_iodev_fill_odev_zeros(odev, offset - real_hw_level);
-		if (rc)
-			return rc;
-	}
-	return cras_alsa_resume_appl_ptr(aio->handle, offset);
-}
-
 static int alsa_output_underrun(struct cras_iodev *odev)
 {
 	struct alsa_io *aio = (struct alsa_io *)odev;
@@ -1879,10 +1835,6 @@
 	struct alsa_io *aio = (struct alsa_io *)odev;
 	int rc;
 	unsigned int real_hw_level, fr_to_write;
-<<<<<<< HEAD
-	unsigned int target_hw_level = odev->min_cb_level * 2 + odev->min_buffer_level;
-=======
->>>>>>> e34aa15d
 	struct timespec hw_tstamp;
 
 	if (aio->free_running)
@@ -1895,43 +1847,19 @@
 	if(rc < 0)
 		return rc;
 	real_hw_level = rc;
-<<<<<<< HEAD
 
 	/* If underrun happened, handle it and enter free run state. */
 	if (real_hw_level < odev->min_buffer_level) {
 		rc = odev->output_underrun(odev);
 		if (rc < 0)
 			return rc;
-		aio->is_free_running = 1;
-		return 0;
-	}
-
-	if (real_hw_level <= aio->filled_zeros_for_draining || real_hw_level == 0) {
-		rc = fill_whole_buffer_with_zeros(odev);
-=======
-
-	/* If underrun happened, handle it and enter free run state. */
-	if (real_hw_level < odev->min_buffer_level) {
-		rc = odev->output_underrun(odev);
->>>>>>> e34aa15d
-		if (rc < 0)
-			return rc;
 		aio->free_running = 1;
 		return 0;
 	}
 
-<<<<<<< HEAD
-	/* Fill some zeros to drain valid samples. */
-	fr_to_write = odev->buffer_size - real_hw_level;
-	if (real_hw_level < target_hw_level) {
-		fr_to_write = MIN(target_hw_level - real_hw_level, fr_to_write);
-		rc = cras_iodev_fill_odev_zeros(odev, fr_to_write);
-		if (rc)
-=======
 	if (real_hw_level <= aio->filled_zeros_for_draining || real_hw_level == 0) {
 		rc = fill_whole_buffer_with_zeros(odev);
 		if (rc < 0)
->>>>>>> e34aa15d
 			return rc;
 		aio->free_running = 1;
 		return 0;
@@ -1954,13 +1882,8 @@
 	struct alsa_io *aio = (struct alsa_io *)odev;
 	int rc;
 
-<<<<<<< HEAD
-	if (aio->is_free_running)
-		rc = adjust_appl_ptr(odev);
-=======
 	if (aio->free_running)
 		rc = adjust_appl_ptr_for_leaving_free_run(odev);
->>>>>>> e34aa15d
 	else
 		rc = adjust_appl_ptr_samples_remaining(odev);
 	if (rc) {
@@ -2294,12 +2217,7 @@
 	 * there is no jack reporting plug status. */
 	if (aio->card_type == ALSA_CARD_TYPE_USB && is_first &&
 			!get_jack_from_node(iodev->active_node))
-<<<<<<< HEAD
-		cras_iodev_set_node_attr(iodev->active_node,
-					 IONODE_ATTR_PLUGGED, 1);
-=======
 		cras_iodev_set_node_plugged(iodev->active_node, 1);
->>>>>>> e34aa15d
 
 	set_default_hotword_model(iodev);
 
@@ -2386,14 +2304,6 @@
 				   first_plugged_node(&aio->base),
 				   0);
 
-<<<<<<< HEAD
-	/* Set plugged for the first USB device per card when it appears if
-	 * there is no jack reporting plug status. */
-	if (aio->card_type == ALSA_CARD_TYPE_USB && aio->is_first &&
-			!get_jack_from_node(iodev->active_node))
-		cras_iodev_set_node_attr(iodev->active_node,
-					 IONODE_ATTR_PLUGGED, 1);
-=======
 	/*
 	 * Set plugged for the USB device per card when it appears if
 	 * there is no jack reporting plug status and the jack is set
@@ -2404,7 +2314,6 @@
 			!get_jack_from_node(iodev->active_node)) {
 		cras_iodev_set_node_plugged(iodev->active_node, 1);
 	}
->>>>>>> e34aa15d
 
 	set_default_hotword_model(iodev);
 }

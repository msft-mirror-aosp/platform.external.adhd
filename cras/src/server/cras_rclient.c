--- conflicted
+++ resolved
@@ -9,10 +9,7 @@
 
 #include "audio_thread.h"
 #include "cras_apm_list.h"
-<<<<<<< HEAD
-=======
 #include "cras_bt_log.h"
->>>>>>> e34aa15d
 #include "cras_config.h"
 #include "cras_dsp.h"
 #include "cras_iodev.h"
@@ -28,382 +25,6 @@
 #include "stream_list.h"
 #include "utlist.h"
 
-<<<<<<< HEAD
-/* An attached client.
- *  id - The id of the client.
- *  fd - Connection for client communication.
- */
-struct cras_rclient {
-	struct cras_observer_client *observer;
-	size_t id;
-	int fd;
-};
-
-/* Handles a message from the client to connect a new stream */
-static int handle_client_stream_connect(struct cras_rclient *client,
-					const struct cras_connect_message *msg,
-					int aud_fd)
-{
-	struct cras_rstream *stream;
-	struct cras_client_stream_connected stream_connected;
-	struct cras_client_stream_connected_old stream_connected_old;
-	struct cras_client_message *reply;
-	struct cras_audio_format remote_fmt;
-	struct cras_rstream_config stream_config;
-	int rc;
-	int stream_fds[2];
-
-	unpack_cras_audio_format(&remote_fmt, &msg->format);
-
-	/* check the aud_fd is valid. */
-	if (aud_fd < 0) {
-		syslog(LOG_ERR, "Invalid fd in stream connect.\n");
-		rc = -EINVAL;
-		goto reply_err;
-	}
-	/* When full, getting an error is preferable to blocking. */
-	cras_make_fd_nonblocking(aud_fd);
-
-	/* Create the stream with the specified parameters. */
-	stream_config.stream_id = msg->stream_id;
-	stream_config.stream_type = msg->stream_type;
-	stream_config.direction = msg->direction;
-	stream_config.dev_idx = msg->dev_idx;
-	stream_config.flags = msg->flags;
-	stream_config.effects = msg->effects;
-	stream_config.format = &remote_fmt;
-	stream_config.buffer_frames = msg->buffer_frames;
-	stream_config.cb_threshold = msg->cb_threshold;
-	stream_config.audio_fd = aud_fd;
-	stream_config.client = client;
-	rc = stream_list_add(cras_iodev_list_get_stream_list(),
-			     &stream_config, &stream);
-	if (rc) {
-		rc = -ENOMEM;
-		goto reply_err;
-	}
-
-	/* Tell client about the stream setup. */
-	syslog(LOG_DEBUG, "Send connected for stream %x\n", msg->stream_id);
-	if (msg->proto_version == CRAS_PROTO_VER) {
-		cras_fill_client_stream_connected(
-				&stream_connected,
-				0, /* No error. */
-				msg->stream_id,
-				&remote_fmt,
-				cras_rstream_get_total_shm_size(stream),
-				cras_rstream_get_effects(stream));
-		reply = &stream_connected.header;
-	} else {
-		cras_fill_client_stream_connected_old(
-				&stream_connected_old,
-				0, /* No error. */
-				msg->stream_id,
-				&remote_fmt,
-				cras_rstream_get_total_shm_size(stream));
-		reply = &stream_connected_old.header;
-	}
-	stream_fds[0] = cras_rstream_input_shm_fd(stream);
-	stream_fds[1] = cras_rstream_output_shm_fd(stream);
-	rc = cras_rclient_send_message(client, reply, stream_fds, 2);
-	if (rc < 0) {
-		syslog(LOG_ERR, "Failed to send connected messaged\n");
-		stream_list_rm(cras_iodev_list_get_stream_list(),
-			       stream->stream_id);
-		goto reply_err;
-	}
-
-	/* Metrics logs the stream configurations. */
-	cras_server_metrics_stream_config(&stream_config);
-
-	return 0;
-
-reply_err:
-	/* Send the error code to the client. */
-	if (msg->proto_version == CRAS_PROTO_VER) {
-		cras_fill_client_stream_connected(
-				&stream_connected, rc, msg->stream_id,
-				&remote_fmt, 0, msg->effects);
-		reply = &stream_connected.header;
-	} else {
-		cras_fill_client_stream_connected_old(
-				&stream_connected_old, rc, msg->stream_id,
-				&remote_fmt, 0);
-		reply = &stream_connected_old.header;
-	}
-	cras_rclient_send_message(client, reply, NULL, 0);
-
-	if (aud_fd >= 0)
-		close(aud_fd);
-
-	return rc;
-}
-
-/* Handles messages from the client requesting that a stream be removed from the
- * server. */
-static int handle_client_stream_disconnect(
-		struct cras_rclient *client,
-		const struct cras_disconnect_stream_message *msg)
-{
-	return stream_list_rm(cras_iodev_list_get_stream_list(),
-			      msg->stream_id);
-}
-
-/* Handles dumping audio thread debug info back to the client. */
-static void dump_audio_thread_info(struct cras_rclient *client)
-{
-	struct cras_client_audio_debug_info_ready msg;
-	struct cras_server_state *state;
-
-	cras_fill_client_audio_debug_info_ready(&msg);
-	state = cras_system_state_get_no_lock();
-	audio_thread_dump_thread_info(cras_iodev_list_get_audio_thread(),
-				      &state->audio_debug_info);
-	cras_rclient_send_message(client, &msg.header, NULL, 0);
-}
-
-/* Handles dumping audio snapshots to shared memory for the client. */
-static void dump_audio_thread_snapshots(struct cras_rclient *client)
-{
-	struct cras_client_audio_debug_info_ready msg;
-
-	cras_fill_client_audio_debug_info_ready(&msg);
-	cras_system_state_dump_snapshots();
-	cras_rclient_send_message(client, &msg.header, NULL, 0);
-}
-
-static void handle_get_hotword_models(struct cras_rclient *client,
-				      cras_node_id_t node_id)
-{
-	struct cras_client_get_hotword_models_ready *msg;
-	char *hotword_models;
-	unsigned hotword_models_size;
-	uint8_t buf[CRAS_CLIENT_MAX_MSG_SIZE];
-
-	msg = (struct cras_client_get_hotword_models_ready *)buf;
-	hotword_models = cras_iodev_list_get_hotword_models(node_id);
-	if (!hotword_models)
-		goto empty_reply;
-	hotword_models_size = strlen(hotword_models);
-	if (hotword_models_size + sizeof(*msg) > CRAS_CLIENT_MAX_MSG_SIZE) {
-		free(hotword_models);
-		goto empty_reply;
-	}
-
-	cras_fill_client_get_hotword_models_ready(msg, hotword_models,
-						  hotword_models_size);
-	cras_rclient_send_message(client, &msg->header, NULL, 0);
-	free(hotword_models);
-	return;
-
-empty_reply:
-	cras_fill_client_get_hotword_models_ready(msg, NULL, 0);
-	cras_rclient_send_message(client, &msg->header, NULL, 0);
-}
-
-/* Client notification callback functions. */
-
-static void send_output_volume_changed(void *context, int32_t volume)
-{
-	struct cras_client_volume_changed msg;
-	struct cras_rclient *client = (struct cras_rclient *)context;
-
-	cras_fill_client_output_volume_changed(&msg, volume);
-	cras_rclient_send_message(client, &msg.header, NULL, 0);
-}
-
-static void send_output_mute_changed(void *context, int muted,
-				     int user_muted, int mute_locked)
-{
-	struct cras_client_mute_changed msg;
-	struct cras_rclient *client = (struct cras_rclient *)context;
-
-	cras_fill_client_output_mute_changed(&msg, muted,
-					     user_muted, mute_locked);
-	cras_rclient_send_message(client, &msg.header, NULL, 0);
-}
-
-static void send_capture_gain_changed(void *context, int32_t gain)
-{
-	struct cras_client_volume_changed msg;
-	struct cras_rclient *client = (struct cras_rclient *)context;
-
-	cras_fill_client_capture_gain_changed(&msg, gain);
-	cras_rclient_send_message(client, &msg.header, NULL, 0);
-}
-
-static void send_capture_mute_changed(void *context, int muted, int mute_locked)
-{
-	struct cras_client_mute_changed msg;
-	struct cras_rclient *client = (struct cras_rclient *)context;
-
-	cras_fill_client_capture_mute_changed(&msg, muted, mute_locked);
-	cras_rclient_send_message(client, &msg.header, NULL, 0);
-}
-
-static void send_nodes_changed(void *context)
-{
-	struct cras_client_nodes_changed msg;
-	struct cras_rclient *client = (struct cras_rclient *)context;
-
-	cras_fill_client_nodes_changed(&msg);
-	cras_rclient_send_message(client, &msg.header, NULL, 0);
-}
-
-static void send_active_node_changed(void *context,
-				     enum CRAS_STREAM_DIRECTION dir,
-				     cras_node_id_t node_id)
-{
-	struct cras_client_active_node_changed msg;
-	struct cras_rclient *client = (struct cras_rclient *)context;
-
-	cras_fill_client_active_node_changed(&msg, dir, node_id);
-	cras_rclient_send_message(client, &msg.header, NULL, 0);
-}
-
-static void send_output_node_volume_changed(void *context,
-					    cras_node_id_t node_id,
-					    int32_t volume)
-{
-	struct cras_client_node_value_changed msg;
-	struct cras_rclient *client = (struct cras_rclient *)context;
-
-	cras_fill_client_output_node_volume_changed(&msg, node_id, volume);
-	cras_rclient_send_message(client, &msg.header, NULL, 0);
-}
-
-static void send_node_left_right_swapped_changed(void *context,
-						 cras_node_id_t node_id,
-						 int swapped)
-{
-	struct cras_client_node_value_changed msg;
-	struct cras_rclient *client = (struct cras_rclient *)context;
-
-	cras_fill_client_node_left_right_swapped_changed(
-						&msg, node_id, swapped);
-	cras_rclient_send_message(client, &msg.header, NULL, 0);
-}
-
-static void send_input_node_gain_changed(void *context,
-					 cras_node_id_t node_id,
-					 int32_t gain)
-{
-	struct cras_client_node_value_changed msg;
-	struct cras_rclient *client = (struct cras_rclient *)context;
-
-	cras_fill_client_input_node_gain_changed(&msg, node_id, gain);
-	cras_rclient_send_message(client, &msg.header, NULL, 0);
-}
-
-static void send_num_active_streams_changed(void *context,
-					    enum CRAS_STREAM_DIRECTION dir,
-					    uint32_t num_active_streams)
-{
-	struct cras_client_num_active_streams_changed msg;
-	struct cras_rclient *client = (struct cras_rclient *)context;
-
-	cras_fill_client_num_active_streams_changed(
-					&msg, dir, num_active_streams);
-	cras_rclient_send_message(client, &msg.header, NULL, 0);
-}
-
-static void register_for_notification(struct cras_rclient *client,
-				      enum CRAS_CLIENT_MESSAGE_ID msg_id,
-				      int do_register)
-{
-	struct cras_observer_ops observer_ops;
-	int empty;
-
-	cras_observer_get_ops(client->observer, &observer_ops);
-
-	switch (msg_id) {
-	case CRAS_CLIENT_OUTPUT_VOLUME_CHANGED:
-		observer_ops.output_volume_changed =
-			do_register ? send_output_volume_changed : NULL;
-		break;
-	case CRAS_CLIENT_OUTPUT_MUTE_CHANGED:
-		observer_ops.output_mute_changed =
-			do_register ? send_output_mute_changed : NULL;
-		break;
-	case CRAS_CLIENT_CAPTURE_GAIN_CHANGED:
-		observer_ops.capture_gain_changed =
-			do_register ? send_capture_gain_changed : NULL;
-		break;
-	case CRAS_CLIENT_CAPTURE_MUTE_CHANGED:
-		observer_ops.capture_mute_changed =
-			do_register ? send_capture_mute_changed : NULL;
-		break;
-	case CRAS_CLIENT_NODES_CHANGED:
-		observer_ops.nodes_changed =
-			do_register ? send_nodes_changed : NULL;
-		break;
-	case CRAS_CLIENT_ACTIVE_NODE_CHANGED:
-		observer_ops.active_node_changed =
-			do_register ? send_active_node_changed : NULL;
-		break;
-	case CRAS_CLIENT_OUTPUT_NODE_VOLUME_CHANGED:
-		observer_ops.output_node_volume_changed =
-			do_register ? send_output_node_volume_changed : NULL;
-		break;
-	case CRAS_CLIENT_NODE_LEFT_RIGHT_SWAPPED_CHANGED:
-		observer_ops.node_left_right_swapped_changed =
-		    do_register ? send_node_left_right_swapped_changed : NULL;
-		break;
-	case CRAS_CLIENT_INPUT_NODE_GAIN_CHANGED:
-		observer_ops.input_node_gain_changed =
-			do_register ? send_input_node_gain_changed : NULL;
-		break;
-	case CRAS_CLIENT_NUM_ACTIVE_STREAMS_CHANGED:
-		observer_ops.num_active_streams_changed =
-			do_register ? send_num_active_streams_changed : NULL;
-		break;
-	default:
-		syslog(LOG_ERR,
-		       "Invalid client notification message ID: %u", msg_id);
-		break;
-	}
-
-	empty = cras_observer_ops_are_empty(&observer_ops);
-	if (client->observer) {
-		if (empty) {
-			cras_observer_remove(client->observer);
-			client->observer = NULL;
-		} else {
-			cras_observer_set_ops(client->observer, &observer_ops);
-		}
-	} else if (!empty) {
-		client->observer = cras_observer_add(&observer_ops, client);
-	}
-}
-
-/*
- * Exported Functions.
- */
-
-/* Creates a client structure and sends a message back informing the client that
- * the conneciton has succeeded. */
-struct cras_rclient *cras_rclient_create(int fd, size_t id)
-{
-	struct cras_rclient *client;
-	struct cras_client_connected msg;
-	int state_fd;
-
-	client = (struct cras_rclient *)calloc(1, sizeof(struct cras_rclient));
-	if (!client)
-		return NULL;
-
-	client->fd = fd;
-	client->id = id;
-
-	cras_fill_client_connected(&msg, client->id);
-	state_fd = cras_sys_state_shm_fd();
-	cras_rclient_send_message(client, &msg.header, &state_fd, 1);
-
-	return client;
-}
-
-=======
->>>>>>> e34aa15d
 /* Removes all streams that the client owns and destroys it. */
 void cras_rclient_destroy(struct cras_rclient *client)
 {
@@ -422,266 +43,7 @@
 		return -EINVAL;
 	if (msg->length != buf_len)
 		return -EINVAL;
-<<<<<<< HEAD
-	cras_rclient_message_from_client(client, msg, fd);
-	return 0;
-}
-
-static int direction_valid(enum CRAS_STREAM_DIRECTION direction)
-{
-	return direction < CRAS_NUM_DIRECTIONS &&
-		direction != CRAS_STREAM_UNDEFINED;
-}
-
-#define MSG_LEN_VALID(msg, type) ((msg)->length >= sizeof(type))
-
-/*
- * Check if client is sending an old version of connect message
- * and converts it to the correct cras_connect_message.
- * Note that this is special check only for libcras transition in
- * clients, from CRAS_PROTO_VER = 1 to 2.
- * TODO(hychao): clean up the check once clients transition is done.
- */
-static int is_connect_msg_old(const struct cras_server_message *msg,
-			      struct cras_connect_message *cmsg)
-{
-	struct cras_connect_message_old *old;
-
-	if (!MSG_LEN_VALID(msg, struct cras_connect_message_old))
-		return 0;
-
-	old = (struct cras_connect_message_old *)msg;
-	if (old->proto_version + 1 != CRAS_PROTO_VER)
-		return 0;
-
-	memcpy(cmsg, old, sizeof(*old));
-	cmsg->effects = 0;
-	return 1;
-}
-
-/* Entry point for handling a message from the client.  Called from the main
- * server context. */
-int cras_rclient_message_from_client(struct cras_rclient *client,
-				     const struct cras_server_message *msg,
-				     int fd) {
-	struct cras_connect_message cmsg;
-
-	assert(client && msg);
-
-	/* Most messages should not have a file descriptor. */
-	switch (msg->id) {
-	case CRAS_SERVER_CONNECT_STREAM:
-		break;
-	case CRAS_SERVER_SET_AEC_DUMP:
-		syslog(LOG_ERR, "client msg for APM debug, fd %d", fd);
-		break;
-	default:
-		if (fd != -1) {
-			syslog(LOG_ERR,
-			       "Message %d should not have fd attached.",
-			       msg->id);
-			close(fd);
-			return -1;
-		}
-		break;
-	}
-
-	switch (msg->id) {
-	case CRAS_SERVER_CONNECT_STREAM:
-		if (MSG_LEN_VALID(msg, struct cras_connect_message)) {
-			handle_client_stream_connect(client,
-				(const struct cras_connect_message *)msg, fd);
-		} else if (is_connect_msg_old(msg, &cmsg)) {
-			handle_client_stream_connect(client, &cmsg, fd);
-		} else {
-			return -EINVAL;
-		}
-		break;
-	case CRAS_SERVER_DISCONNECT_STREAM:
-		if (!MSG_LEN_VALID(msg, struct cras_disconnect_stream_message))
-			return -EINVAL;
-		handle_client_stream_disconnect(client,
-			(const struct cras_disconnect_stream_message *)msg);
-		break;
-	case CRAS_SERVER_SET_SYSTEM_VOLUME:
-		if (!MSG_LEN_VALID(msg, struct cras_set_system_volume))
-			return -EINVAL;
-		cras_system_set_volume(
-			((const struct cras_set_system_volume *)msg)->volume);
-		break;
-	case CRAS_SERVER_SET_SYSTEM_MUTE:
-		if (!MSG_LEN_VALID(msg, struct cras_set_system_mute))
-			return -EINVAL;
-		cras_system_set_mute(
-			((const struct cras_set_system_mute *)msg)->mute);
-		break;
-	case CRAS_SERVER_SET_USER_MUTE:
-		if (!MSG_LEN_VALID(msg, struct cras_set_system_mute))
-			return -EINVAL;
-		cras_system_set_user_mute(
-			((const struct cras_set_system_mute *)msg)->mute);
-		break;
-	case CRAS_SERVER_SET_SYSTEM_MUTE_LOCKED:
-		if (!MSG_LEN_VALID(msg, struct cras_set_system_mute))
-			return -EINVAL;
-		cras_system_set_mute_locked(
-			((const struct cras_set_system_mute *)msg)->mute);
-		break;
-	case CRAS_SERVER_SET_SYSTEM_CAPTURE_GAIN: {
-		const struct cras_set_system_capture_gain *m =
-			(const struct cras_set_system_capture_gain *)msg;
-		if (!MSG_LEN_VALID(msg, struct cras_set_system_capture_gain))
-			return -EINVAL;
-		cras_system_set_capture_gain(m->gain);
-		break;
-	}
-	case CRAS_SERVER_SET_SYSTEM_CAPTURE_MUTE:
-		if (!MSG_LEN_VALID(msg, struct cras_set_system_mute))
-			return -EINVAL;
-		cras_system_set_capture_mute(
-			((const struct cras_set_system_mute *)msg)->mute);
-		break;
-	case CRAS_SERVER_SET_SYSTEM_CAPTURE_MUTE_LOCKED:
-		if (!MSG_LEN_VALID(msg, struct cras_set_system_mute))
-			return -EINVAL;
-		cras_system_set_capture_mute_locked(
-			((const struct cras_set_system_mute *)msg)->mute);
-		break;
-	case CRAS_SERVER_SET_NODE_ATTR: {
-		const struct cras_set_node_attr *m =
-			(const struct cras_set_node_attr *)msg;
-		if (!MSG_LEN_VALID(msg, struct cras_set_node_attr))
-			return -EINVAL;
-		cras_iodev_list_set_node_attr(m->node_id, m->attr, m->value);
-		break;
-	}
-	case CRAS_SERVER_SELECT_NODE: {
-		const struct cras_select_node *m =
-			(const struct cras_select_node *)msg;
-		if (!MSG_LEN_VALID(msg, struct cras_select_node) ||
-		    !direction_valid(m->direction))
-			return -EINVAL;
-		cras_iodev_list_select_node(m->direction, m->node_id);
-		break;
-	}
-	case CRAS_SERVER_ADD_ACTIVE_NODE: {
-		const struct cras_add_active_node *m =
-			(const struct cras_add_active_node *)msg;
-		if (!MSG_LEN_VALID(msg, struct cras_add_active_node) ||
-		    !direction_valid(m->direction))
-			return -EINVAL;
-		cras_iodev_list_add_active_node(m->direction, m->node_id);
-		break;
-	}
-	case CRAS_SERVER_RM_ACTIVE_NODE: {
-		const struct cras_rm_active_node *m =
-			(const struct cras_rm_active_node *)msg;
-		if (!MSG_LEN_VALID(msg, struct cras_rm_active_node) ||
-		    !direction_valid(m->direction))
-			return -EINVAL;
-		cras_iodev_list_rm_active_node(m->direction, m->node_id);
-		break;
-	}
-	case CRAS_SERVER_RELOAD_DSP:
-		cras_dsp_reload_ini();
-		break;
-	case CRAS_SERVER_DUMP_DSP_INFO:
-		cras_dsp_dump_info();
-		break;
-	case CRAS_SERVER_DUMP_AUDIO_THREAD:
-		dump_audio_thread_info(client);
-		break;
-	case CRAS_SERVER_DUMP_SNAPSHOTS:
-		dump_audio_thread_snapshots(client);
-		break;
-	case CRAS_SERVER_ADD_TEST_DEV: {
-		const struct cras_add_test_dev *m =
-			(const struct cras_add_test_dev *)msg;
-		if (!MSG_LEN_VALID(msg, struct cras_add_test_dev))
-			return -EINVAL;
-		cras_iodev_list_add_test_dev(m->type);
-		break;
-	}
-	case CRAS_SERVER_TEST_DEV_COMMAND: {
-		const struct cras_test_dev_command *m =
-			(const struct cras_test_dev_command *)msg;
-		if (!MSG_LEN_VALID(msg, struct cras_test_dev_command))
-			return -EINVAL;
-		cras_iodev_list_test_dev_command(
-			m->iodev_idx, (enum CRAS_TEST_IODEV_CMD)m->command,
-			m->data_len, m->data);
-		break;
-	}
-	case CRAS_SERVER_SUSPEND:
-		cras_system_set_suspended(1);
-		break;
-	case CRAS_SERVER_RESUME:
-		cras_system_set_suspended(0);
-		break;
-	case CRAS_CONFIG_GLOBAL_REMIX: {
-		const struct cras_config_global_remix *m =
-			(const struct cras_config_global_remix *)msg;
-		if (!MSG_LEN_VALID(msg, struct cras_config_global_remix) ||
-		    m->num_channels > CRAS_MAX_REMIX_CHANNELS)
-			return -EINVAL;
-		size_t size_with_coefficients = sizeof(*m) +
-			m->num_channels * m->num_channels *
-			sizeof(m->coefficient[0]);
-		if (size_with_coefficients != msg->length)
-			return -EINVAL;
-		audio_thread_config_global_remix(
-				cras_iodev_list_get_audio_thread(),
-				m->num_channels,
-				m->coefficient);
-		break;
-	}
-	case CRAS_SERVER_GET_HOTWORD_MODELS: {
-		if (!MSG_LEN_VALID(msg, struct cras_get_hotword_models))
-			return -EINVAL;
-		handle_get_hotword_models(client,
-			((const struct cras_get_hotword_models *)msg)->node_id);
-		break;
-	}
-	case CRAS_SERVER_SET_HOTWORD_MODEL: {
-		const struct cras_set_hotword_model *m =
-			(const struct cras_set_hotword_model *)msg;
-		if (!MSG_LEN_VALID(msg, struct cras_set_hotword_model))
-			return -EINVAL;
-		cras_iodev_list_set_hotword_model(m->node_id,
-						  m->model_name);
-		break;
-	}
-	case CRAS_SERVER_REGISTER_NOTIFICATION: {
-		const struct cras_register_notification *m =
-			(struct cras_register_notification *)msg;
-		if (!MSG_LEN_VALID(msg, struct cras_register_notification))
-			return -EINVAL;
-		register_for_notification(
-			client, (enum CRAS_CLIENT_MESSAGE_ID)m->msg_id,
-			m->do_register);
-		break;
-	}
-	case CRAS_SERVER_SET_AEC_DUMP: {
-		const struct cras_set_aec_dump *m =
-			(const struct cras_set_aec_dump *)msg;
-		if (!MSG_LEN_VALID(msg, struct cras_set_aec_dump))
-			return -EINVAL;
-		audio_thread_set_aec_dump(
-				cras_iodev_list_get_audio_thread(),
-				m->stream_id,
-				m->start, fd);
-		break;
-	}
-	case CRAS_SERVER_RELOAD_AEC_CONFIG:
-		cras_apm_list_reload_aec_config();
-		break;
-	default:
-		break;
-	}
-
-=======
 	client->ops->handle_message_from_client(client, msg, fd);
->>>>>>> e34aa15d
 	return 0;
 }
 

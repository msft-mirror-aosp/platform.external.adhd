/* Copyright (c) 2012 The Chromium OS Authors. All rights reserved.
 * Use of this source code is governed by a BSD-style license that can be
 * found in the LICENSE file.
 */

#ifndef AUDIO_THREAD_H_
#define AUDIO_THREAD_H_

#include <pthread.h>
#include <stdint.h>

#include "cras_iodev.h"
#include "cras_types.h"
#include "dev_io.h"

struct buffer_share;
struct cras_fmt_conv;
struct cras_iodev;
struct cras_rstream;
struct dev_stream;

/* Hold communication pipes and pthread info for the thread used to play or
 * record audio.
 *    to_thread_fds - Send a message from main to running thread.
 *    to_main_fds - Send a synchronous response to main from running thread.
 *    tid - Thread ID of the running playback/capture thread.
 *    started - Non-zero if the thread has started successfully.
 *    suspended - Non-zero if the thread is suspended.
 *    open_devs - Lists of open input and output devices.
 *    pollfds - What FDs wake up this thread.
 *    pollfds_size - Number of available poll fds.
 *    num_pollfds - Number of currently registered poll fds.
 *    remix_converter - Format converter used to remix output channels.
 */
struct audio_thread {
	int to_thread_fds[2];
	int to_main_fds[2];
	pthread_t tid;
	int started;
	int suspended;
	struct open_dev *open_devs[CRAS_NUM_DIRECTIONS];
	struct pollfd *pollfds;
	size_t pollfds_size;
	size_t num_pollfds;
	struct cras_fmt_conv *remix_converter;
};

/* Callback function to be handled in main loop in audio thread.
 * Args:
 *    data - The data for callback function.
 */
typedef int (*thread_callback)(void *data);

/* Creates an audio thread.
 * Returns:
 *    A pointer to the newly created audio thread.  It must be freed by calling
 *    audio_thread_destroy().  Returns NULL on error.
 */
struct audio_thread *audio_thread_create();

/* Adds an open device.
 * Args:
 *    thread - The thread to add open device to.
 *    dev - The open device to add.
 */
int audio_thread_add_open_dev(struct audio_thread *thread,
			      struct cras_iodev *dev);

/* Removes an open device.
 * Args:
 *    thread - The thread to remove open device from.
 *    dev - The open device to remove.
 */
int audio_thread_rm_open_dev(struct audio_thread *thread,
			     enum CRAS_STREAM_DIRECTION dir,
			     unsigned int dev_idx);

/* Checks if dev is open and used by audio thread.
 * Args:
 *    thread - The thread accessing open devs.
 *    dev - The device to check if it has already been open.
 */
int audio_thread_is_dev_open(struct audio_thread *thread,
			     struct cras_iodev *dev);

/* Checks if dev is open and used by audio thread.
 * Args:
 *    thread - The thread accessing open devs.
 *    dev - The device to check if it has already been open.
 */
int audio_thread_is_dev_open(struct audio_thread *thread,
			     struct cras_iodev *dev);

/* Adds an thread_callback to audio thread.
 * Args:
 *    fd - The file descriptor to be polled for the callback.
 *      The callback will be called when fd is readable.
 *    cb - The callback function.
 *    data - The data for the callback function.
 */
void audio_thread_add_callback(int fd, thread_callback cb, void *data);

/* Adds an thread_callback to audio thread.
 * Args:
 *    fd - The file descriptor to be polled for the callback.
 *      The callback will be called when fd is writeable.
 *    cb - The callback function.
 *    data - The data for the callback function.
 */
void audio_thread_add_write_callback(int fd, thread_callback cb, void *data);

/* Removes an thread_callback from audio thread.
 * Args:
 *    fd - The file descriptor of the previous added callback.
 */
void audio_thread_rm_callback(int fd);

/* Removes a thread_callback from main thread.
 * Args:
 *     thread - The thread to remove callback from.
 *     fd - The file descriptor of the previous added callback.
 */
int audio_thread_rm_callback_sync(struct audio_thread *thread, int fd);

/* Enables or Disabled the callback associated with fd. */
void audio_thread_enable_callback(int fd, int enabled);

/* Starts a thread created with audio_thread_create.
 * Args:
 *    thread - The thread to start.
 * Returns:
 *    0 on success, return code from pthread_crate on failure.
 */
int audio_thread_start(struct audio_thread *thread);

/* Frees an audio thread created with audio_thread_create(). */
void audio_thread_destroy(struct audio_thread *thread);

/* Add a stream to the thread. After this call, the ownership of the stream will
 * be passed to the audio thread. Audio thread is responsible to release the
 * stream's resources.
 * Args:
 *    thread - a pointer to the audio thread.
 *    stream - the new stream to add.
 *    devs - an array of devices to attach stream.
 *    num_devs - number of devices in the array pointed by devs
 * Returns:
 *    zero on success, negative error from the AUDIO_THREAD enum above when an
 *    the thread can't be added.
 */
int audio_thread_add_stream(struct audio_thread *thread,
			    struct cras_rstream *stream,
			    struct cras_iodev **devs, unsigned int num_devs);

/* Begin draining a stream and check the draining status.
 * Args:
 *    thread - a pointer to the audio thread.
 *    stream - the stream to drain/remove.
 * Returns:
 *    zero if the stream is drained and can be deleted.  If the stream is not
 *    completely drained, then the number of milliseconds until is is drained
 *    are returned.
 */
int audio_thread_drain_stream(struct audio_thread *thread,
			      struct cras_rstream *stream);

/* Disconnect a stream from the client.
 * Args:
 *    thread - a pointer to the audio thread.
 *    stream - the stream to be disconnected.
 *    iodev - the device to disconnect from.
 * Returns:
 *    0 on success, negative if error.
 */
int audio_thread_disconnect_stream(struct audio_thread *thread,
				   struct cras_rstream *stream,
				   struct cras_iodev *iodev);

/* Dumps information about all active streams to syslog. */
int audio_thread_dump_thread_info(struct audio_thread *thread,
				  struct audio_debug_info *info);

/* Starts or stops the aec dump task.
 * Args:
 *    thread - pointer to the audio thread.
 *    stream_id - id of the target stream for aec dump.
 *    start - True to start the aec dump, false to stop.
 *    fd - File to store aec dump result.
 */
int audio_thread_set_aec_dump(struct audio_thread *thread,
<<<<<<< HEAD
			      cras_stream_id_t stream_id,
			      unsigned int start,
=======
			      cras_stream_id_t stream_id, unsigned int start,
>>>>>>> e34aa15d
			      int fd);

/* Configures the global converter for output remixing. Called by main
 * thread. */
int audio_thread_config_global_remix(struct audio_thread *thread,
				     unsigned int num_channels,
				     const float *coefficient);

/* Start ramping on a device.
 *
 * Ramping is started/updated in audio thread. This function lets the main
 * thread request that the audio thread start ramping.
 *
 * Args:
 *   thread - a pointer to the audio thread.
 *   dev_idx - Index of the the device to start ramping.
 *   request - Check the docstrings of CRAS_IODEV_RAMP_REQUEST.
 * Returns:
 *    0 on success, negative if error.
 */
int audio_thread_dev_start_ramp(struct audio_thread *thread,
				unsigned int dev_idx,
				enum CRAS_IODEV_RAMP_REQUEST request);
#endif /* AUDIO_THREAD_H_ */<|MERGE_RESOLUTION|>--- conflicted
+++ resolved
@@ -83,14 +83,6 @@
 int audio_thread_is_dev_open(struct audio_thread *thread,
 			     struct cras_iodev *dev);
 
-/* Checks if dev is open and used by audio thread.
- * Args:
- *    thread - The thread accessing open devs.
- *    dev - The device to check if it has already been open.
- */
-int audio_thread_is_dev_open(struct audio_thread *thread,
-			     struct cras_iodev *dev);
-
 /* Adds an thread_callback to audio thread.
  * Args:
  *    fd - The file descriptor to be polled for the callback.
@@ -188,12 +180,7 @@
  *    fd - File to store aec dump result.
  */
 int audio_thread_set_aec_dump(struct audio_thread *thread,
-<<<<<<< HEAD
-			      cras_stream_id_t stream_id,
-			      unsigned int start,
-=======
 			      cras_stream_id_t stream_id, unsigned int start,
->>>>>>> e34aa15d
 			      int fd);
 
 /* Configures the global converter for output remixing. Called by main

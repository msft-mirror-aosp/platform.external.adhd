/* Copyright (c) 2012 The Chromium OS Authors. All rights reserved.
 * Use of this source code is governed by a BSD-style license that can be
 * found in the LICENSE file.
 */

#include <fcntl.h>
#include <stdint.h>
#include <sys/mman.h>
#include <sys/types.h>
#include <syslog.h>

#include "cras_audio_area.h"
#include "cras_config.h"
#include "cras_messages.h"
#include "cras_rclient.h"
#include "cras_rstream.h"
#include "cras_server_metrics.h"
#include "cras_shm.h"
#include "cras_types.h"
#include "buffer_share.h"
#include "cras_system_state.h"

/* Setup the shared memory area used for audio samples. */
static inline int setup_shm_area(struct cras_rstream *stream)
{
	const struct cras_audio_format *fmt = &stream->format;
	char stream_name[NAME_MAX];
	struct cras_shm_info info;
	uint32_t frame_bytes, used_size;
	int rc;

	if (stream->shm) /* already setup */
		return -EEXIST;

	snprintf(stream_name, sizeof(stream_name), "/cras-%d-stream-%08x",
		 getpid(), stream->stream_id);

	frame_bytes = snd_pcm_format_physical_width(fmt->format) / 8 *
		      fmt->num_channels;
	used_size = stream->buffer_frames * frame_bytes;

	rc = cras_shm_info_init(stream_name, used_size, &info);
	if (rc)
		return rc;

	rc = cras_audio_shm_create(&info, &stream->shm);
	cras_shm_set_frame_bytes(stream->shm, frame_bytes);
	cras_shm_set_used_size(stream->shm, used_size);
	if (rc)
		return rc;

	stream->audio_area =
		cras_audio_area_create(stream->format.num_channels);
	cras_audio_area_config_channels(stream->audio_area, &stream->format);

	return 0;
}

static inline int buffer_meets_size_limit(size_t buffer_size, size_t rate)
{
	return buffer_size > (CRAS_MIN_BUFFER_TIME_IN_US * rate) / 1000000;
}

/* Verifies that the given stream parameters are valid. */
static int verify_rstream_parameters(enum CRAS_STREAM_DIRECTION direction,
				     const struct cras_audio_format *format,
				     enum CRAS_STREAM_TYPE stream_type,
				     size_t buffer_frames,
				     size_t cb_threshold,
				     struct cras_rclient *client,
				     struct cras_rstream **stream_out)
{
	if (!buffer_meets_size_limit(buffer_frames, format->frame_rate)) {
		syslog(LOG_ERR, "rstream: invalid buffer_frames %zu\n",
		       buffer_frames);
		return -EINVAL;
	}
	if (stream_out == NULL) {
		syslog(LOG_ERR, "rstream: stream_out can't be NULL\n");
		return -EINVAL;
	}
	if (format == NULL) {
		syslog(LOG_ERR, "rstream: format can't be NULL\n");
		return -EINVAL;
	}
	if ((format->format != SND_PCM_FORMAT_S16_LE) &&
	    (format->format != SND_PCM_FORMAT_S32_LE) &&
	    (format->format != SND_PCM_FORMAT_U8) &&
	    (format->format != SND_PCM_FORMAT_S24_LE)) {
		syslog(LOG_ERR, "rstream: format %d not supported\n",
		       format->format);
		return -EINVAL;
	}
	if (direction != CRAS_STREAM_OUTPUT && direction != CRAS_STREAM_INPUT) {
		syslog(LOG_ERR, "rstream: Invalid direction.\n");
		return -EINVAL;
	}
	if (stream_type < CRAS_STREAM_TYPE_DEFAULT ||
	    stream_type >= CRAS_STREAM_NUM_TYPES) {
		syslog(LOG_ERR, "rstream: Invalid stream type.\n");
		return -EINVAL;
	}
	if (!buffer_meets_size_limit(cb_threshold, format->frame_rate)) {
		syslog(LOG_ERR, "rstream: cb_threshold too low\n");
		return -EINVAL;
	}
	return 0;
}

/*
 * Setting pending reply is only needed inside this module.
 */
static void set_pending_reply(struct cras_rstream *stream)
{
<<<<<<< HEAD
	cras_shm_set_callback_pending(&stream->shm, 1);
=======
	cras_shm_set_callback_pending(stream->shm, 1);
>>>>>>> e34aa15d
}

/*
 * Clearing pending reply is only needed inside this module.
 */
static void clear_pending_reply(struct cras_rstream *stream)
{
<<<<<<< HEAD
	cras_shm_set_callback_pending(&stream->shm, 0);
=======
	cras_shm_set_callback_pending(stream->shm, 0);
>>>>>>> e34aa15d
}

/*
 * Reads one response of audio request from client.
 * Args:
 *   stream[in]: A pointer to cras_rstream.
 *   msg[out]: A pointer to audio_message to hold the message.
 * Returns:
 *   Number of bytes read from the socket.
 *   A negative error code if read fails or the message from client
 *   has errors.
 */
static int get_audio_request_reply(
	const struct cras_rstream *stream, struct audio_message *msg)
{
	int rc;

	rc = read(stream->fd, msg, sizeof(*msg));
	if (rc < 0)
		return -errno;
	if (rc == 0)
		return rc;
	if (msg->error < 0)
		return msg->error;
	return rc;
}

/*
 * Reads and handles one audio message from client.
 * Returns:
 *   Number of bytes read from the socket.
 *   A negative error code if read fails or the message from client
 *   has errors.
 */
static int read_and_handle_client_message(struct cras_rstream *stream) {

	struct audio_message msg;
	int rc;

	rc = get_audio_request_reply(stream, &msg);
	if (rc <= 0) {
		syslog(LOG_ERR, "Got error from client: rc: %d", rc);
		clear_pending_reply(stream);
		return rc;
	}

	/*
	 * Got client reply that data in the input stream is captured.
	 */
	if (stream->direction == CRAS_STREAM_INPUT &&
	    msg.id == AUDIO_MESSAGE_DATA_CAPTURED) {
		clear_pending_reply(stream);
	}

	/*
	 * Got client reply that data for output stream is ready in shm.
	 */
	if (stream->direction == CRAS_STREAM_OUTPUT &&
	    msg.id == AUDIO_MESSAGE_DATA_READY) {
		clear_pending_reply(stream);
	}

	return rc;
}

/* Exported functions */

int cras_rstream_create(struct cras_rstream_config *config,
			struct cras_rstream **stream_out)
{
	struct cras_rstream *stream;
	int rc;

	rc = verify_rstream_parameters(config->direction, config->format,
				       config->stream_type,
				       config->buffer_frames,
				       config->cb_threshold, config->client,
				       stream_out);
	if (rc < 0)
		return rc;

	stream = calloc(1, sizeof(*stream));
	if (stream == NULL)
		return -ENOMEM;

	stream->stream_id = config->stream_id;
	stream->stream_type = config->stream_type;
	stream->direction = config->direction;
	stream->flags = config->flags;
	stream->format = *config->format;
	stream->buffer_frames = config->buffer_frames;
	stream->cb_threshold = config->cb_threshold;
	stream->client = config->client;
	stream->shm = NULL;
	stream->master_dev.dev_id = NO_DEVICE;
	stream->master_dev.dev_ptr = NULL;
	stream->num_missed_cb = 0;
	stream->is_pinned = (config->dev_idx != NO_DEVICE);
	stream->pinned_dev_idx = config->dev_idx;
	stream->fd = config->audio_fd;

	rc = setup_shm_area(stream);
	if (rc < 0) {
		syslog(LOG_ERR, "failed to setup shm %d\n", rc);
		free(stream);
		return rc;
	}

	stream->buf_state = buffer_share_create(stream->buffer_frames);
	stream->apm_list = (stream->direction == CRAS_STREAM_INPUT)
			? cras_apm_list_create(stream, config->effects)
			: NULL;

	syslog(LOG_DEBUG, "stream %x frames %zu, cb_thresh %zu",
	       config->stream_id, config->buffer_frames, config->cb_threshold);
	*stream_out = stream;

	cras_system_state_stream_added(stream->direction);

	clock_gettime(CLOCK_MONOTONIC_RAW, &stream->start_ts);

	return 0;
}

void cras_rstream_destroy(struct cras_rstream *stream)
{
	cras_server_metrics_missed_cb_frequency(stream);
	cras_system_state_stream_removed(stream->direction);
	close(stream->fd);
	cras_audio_shm_destroy(stream->shm);
	cras_audio_area_destroy(stream->audio_area);
	buffer_share_destroy(stream->buf_state);
	if (stream->apm_list)
		cras_apm_list_destroy(stream->apm_list);
	free(stream);
}

unsigned int cras_rstream_get_effects(const struct cras_rstream *stream)
{
	return stream->apm_list
			? cras_apm_list_get_effects(stream->apm_list)
			: 0;
}

struct cras_audio_format *cras_rstream_post_processing_format(
		const struct cras_rstream *stream, void *dev_ptr)
{
	struct cras_apm *apm;

	if (NULL == stream->apm_list)
		return NULL;

	apm = cras_apm_list_get(stream->apm_list, dev_ptr);
	if (NULL == apm)
		return NULL;
	return cras_apm_list_get_format(apm);
}

void cras_rstream_record_fetch_interval(struct cras_rstream *rstream,
					const struct timespec *now)
{
	struct timespec ts;

	if (rstream->last_fetch_ts.tv_sec || rstream->last_fetch_ts.tv_nsec) {
		subtract_timespecs(now, &rstream->last_fetch_ts, &ts);
		if (timespec_after(&ts, &rstream->longest_fetch_interval))
			rstream->longest_fetch_interval = ts;
	}
}

static void init_audio_message(struct audio_message *msg,
			       enum CRAS_AUDIO_MESSAGE_ID id,
			       uint32_t frames)
{
	memset(msg, 0, sizeof(*msg));
	msg->id = id;
	msg->frames = frames;
}

int cras_rstream_request_audio(struct cras_rstream *stream,
			       const struct timespec *now)
{
	struct audio_message msg;
	int rc;

	/* Only request samples from output streams. */
	if (stream->direction != CRAS_STREAM_OUTPUT)
		return 0;

	stream->last_fetch_ts = *now;

	init_audio_message(&msg, AUDIO_MESSAGE_REQUEST_DATA,
			   stream->cb_threshold);
	rc = write(stream->fd, &msg, sizeof(msg));
	if (rc < 0)
		return -errno;

	set_pending_reply(stream);

	return rc;
}

int cras_rstream_audio_ready(struct cras_rstream *stream, size_t count)
{
	struct audio_message msg;
	int rc;

	cras_shm_buffer_write_complete(stream->shm);

	/* Mark shm as used. */
	if (stream_is_server_only(stream)) {
		cras_shm_buffer_read_current(stream->shm, count);
		return 0;
	}

	/* Mark shm as used. */
	if (stream_is_server_only(stream)) {
		cras_shm_buffer_read_current(&stream->shm, count);
		return 0;
	}

	init_audio_message(&msg, AUDIO_MESSAGE_DATA_READY, count);
	rc = write(stream->fd, &msg, sizeof(msg));
	if (rc < 0)
		return -errno;

	set_pending_reply(stream);

	return rc;
}

void cras_rstream_dev_attach(struct cras_rstream *rstream,
			     unsigned int dev_id,
			     void *dev_ptr)
{
	if (buffer_share_add_id(rstream->buf_state, dev_id, dev_ptr) == 0)
		rstream->num_attached_devs++;

	/* TODO(hychao): Handle master device assignment for complicated
	 * routing case.
	 */
	if (rstream->master_dev.dev_id == NO_DEVICE) {
		rstream->master_dev.dev_id = dev_id;
		rstream->master_dev.dev_ptr = dev_ptr;
	}
}

void cras_rstream_dev_detach(struct cras_rstream *rstream, unsigned int dev_id)
{
	if (buffer_share_rm_id(rstream->buf_state, dev_id) == 0)
		rstream->num_attached_devs--;

	if (rstream->master_dev.dev_id == dev_id) {
		int i;
		struct id_offset *o;

		/* Choose the first device id as master. */
		rstream->master_dev.dev_id = NO_DEVICE;
		rstream->master_dev.dev_ptr = NULL;
		for (i = 0; i < rstream->buf_state->id_sz; i++) {
			o = &rstream->buf_state->wr_idx[i];
			if (o->used) {
				rstream->master_dev.dev_id = o->id;
				rstream->master_dev.dev_ptr = o->data;
				break;
			}
		}
	}
}

void cras_rstream_dev_offset_update(struct cras_rstream *rstream,
				    unsigned int frames,
				    unsigned int dev_id)
{
	buffer_share_offset_update(rstream->buf_state, dev_id, frames);
}

void cras_rstream_update_input_write_pointer(struct cras_rstream *rstream)
{
	unsigned int nwritten = buffer_share_get_new_write_point(
					rstream->buf_state);

	cras_shm_buffer_written(rstream->shm, nwritten);
}

void cras_rstream_update_output_read_pointer(struct cras_rstream *rstream)
{
	unsigned int nwritten = buffer_share_get_new_write_point(
					rstream->buf_state);

	cras_shm_buffer_read(rstream->shm, nwritten);
}

unsigned int cras_rstream_dev_offset(const struct cras_rstream *rstream,
				     unsigned int dev_id)
{
	return buffer_share_id_offset(rstream->buf_state, dev_id);
}

void cras_rstream_update_queued_frames(struct cras_rstream *rstream)
{
	rstream->queued_frames =
		MIN(cras_shm_get_frames(rstream->shm), rstream->buffer_frames);
}

unsigned int cras_rstream_playable_frames(struct cras_rstream *rstream,
					  unsigned int dev_id)
{
	return rstream->queued_frames -
			cras_rstream_dev_offset(rstream, dev_id);
}

float cras_rstream_get_volume_scaler(struct cras_rstream *rstream)
{
	return cras_shm_get_volume_scaler(rstream->shm);
}

uint8_t *cras_rstream_get_readable_frames(struct cras_rstream *rstream,
					  unsigned int offset,
					  size_t *frames)
{
	return cras_shm_get_readable_frames(rstream->shm, offset, frames);
}

int cras_rstream_get_mute(const struct cras_rstream *rstream)
{
<<<<<<< HEAD
	return cras_shm_get_mute(&rstream->shm);
=======
	return cras_shm_get_mute(rstream->shm);
>>>>>>> e34aa15d
}

int cras_rstream_is_pending_reply(const struct cras_rstream *stream)
{
<<<<<<< HEAD
	return cras_shm_callback_pending(&stream->shm);
=======
	return cras_shm_callback_pending(stream->shm);
>>>>>>> e34aa15d
}

int cras_rstream_flush_old_audio_messages(struct cras_rstream *stream)
{
	struct pollfd pollfd;
	int err;

	if (!stream->fd)
		return 0;

	if (stream_is_server_only(stream))
		return 0;

	pollfd.fd = stream->fd;
	pollfd.events = POLLIN;

	do {
		err = poll(&pollfd, 1, 0);
		if (pollfd.revents & POLLIN) {
			err = read_and_handle_client_message(stream);
		}
	} while (err > 0);

	return 0;
}<|MERGE_RESOLUTION|>--- conflicted
+++ resolved
@@ -112,11 +112,7 @@
  */
 static void set_pending_reply(struct cras_rstream *stream)
 {
-<<<<<<< HEAD
-	cras_shm_set_callback_pending(&stream->shm, 1);
-=======
 	cras_shm_set_callback_pending(stream->shm, 1);
->>>>>>> e34aa15d
 }
 
 /*
@@ -124,11 +120,7 @@
  */
 static void clear_pending_reply(struct cras_rstream *stream)
 {
-<<<<<<< HEAD
-	cras_shm_set_callback_pending(&stream->shm, 0);
-=======
 	cras_shm_set_callback_pending(stream->shm, 0);
->>>>>>> e34aa15d
 }
 
 /*
@@ -344,12 +336,6 @@
 		return 0;
 	}
 
-	/* Mark shm as used. */
-	if (stream_is_server_only(stream)) {
-		cras_shm_buffer_read_current(&stream->shm, count);
-		return 0;
-	}
-
 	init_audio_message(&msg, AUDIO_MESSAGE_DATA_READY, count);
 	rc = write(stream->fd, &msg, sizeof(msg));
 	if (rc < 0)
@@ -455,20 +441,12 @@
 
 int cras_rstream_get_mute(const struct cras_rstream *rstream)
 {
-<<<<<<< HEAD
-	return cras_shm_get_mute(&rstream->shm);
-=======
 	return cras_shm_get_mute(rstream->shm);
->>>>>>> e34aa15d
 }
 
 int cras_rstream_is_pending_reply(const struct cras_rstream *stream)
 {
-<<<<<<< HEAD
-	return cras_shm_callback_pending(&stream->shm);
-=======
 	return cras_shm_callback_pending(stream->shm);
->>>>>>> e34aa15d
 }
 
 int cras_rstream_flush_old_audio_messages(struct cras_rstream *stream)

/* Copyright (c) 2012 The Chromium OS Authors. All rights reserved.
 * Use of this source code is governed by a BSD-style license that can be
 * found in the LICENSE file.
 */

/* For now just use speex, can add more resamplers later. */
#include <speex/speex_resampler.h>
#include <sys/param.h>
#include <syslog.h>
#include <endian.h>
#include <limits.h>

#include "cras_fmt_conv.h"
#include "cras_fmt_conv_ops.h"
#include "cras_audio_format.h"
#include "cras_util.h"
#include "linear_resampler.h"

/* The quality level is a value between 0 and 10. This is a tradeoff between
 * performance, latency, and quality. */
#define SPEEX_QUALITY_LEVEL 4
/* Max number of converters, src, down/up mix, 2xformat, and linear resample. */
#define MAX_NUM_CONVERTERS 5
/* Channel index for stereo. */
#define STEREO_L 0
#define STEREO_R 1

typedef void (*sample_format_converter_t)(const uint8_t *in, size_t in_samples,
					  uint8_t *out);
typedef size_t (*channel_converter_t)(struct cras_fmt_conv *conv,
				      const uint8_t *in, size_t in_frames,
				      uint8_t *out);

/* Member data for the resampler. */
struct cras_fmt_conv {
	SpeexResamplerState *speex_state;
	channel_converter_t channel_converter;
	float **ch_conv_mtx; /* Coefficient matrix for mixing channels. */
	sample_format_converter_t in_format_converter;
	sample_format_converter_t out_format_converter;
	struct linear_resampler *resampler;
	struct cras_audio_format in_fmt;
	struct cras_audio_format out_fmt;
	uint8_t *tmp_bufs[MAX_NUM_CONVERTERS - 1];
	size_t tmp_buf_frames;
	size_t pre_linear_resample;
	size_t num_converters; /* Incremented once for SRC, channel, format. */
};

<<<<<<< HEAD
/* Add and clip two s16 samples. */
static int16_t s16_add_and_clip(int16_t a, int16_t b)
{
	int32_t sum;

	sum = a + b;
	sum = MAX(sum, -0x8000);
	sum = MIN(sum, 0x7fff);
	return (int16_t)sum;
}

/*
 * Convert between different sample formats.
 */

/* Converts from U8 to S16. */
static void convert_u8_to_s16le(const uint8_t *in, size_t in_samples,
				uint8_t *out)
{
	size_t i;
	uint16_t *_out = (uint16_t *)out;

	for (i = 0; i < in_samples; i++, in++, _out++)
		*_out = (uint16_t)((int16_t)*in - 0x80) << 8;
}

/* Converts from S24 to S16. */
static void convert_s24le_to_s16le(const uint8_t *in, size_t in_samples,
				   uint8_t *out)
{
	size_t i;
	int32_t *_in = (int32_t *)in;
	uint16_t *_out = (uint16_t *)out;

	for (i = 0; i < in_samples; i++, _in++, _out++)
		*_out = (int16_t)((*_in & 0x00ffffff) >> 8);
}

/* Converts from S32 to S16. */
static void convert_s32le_to_s16le(const uint8_t *in, size_t in_samples,
				   uint8_t *out)
{
	size_t i;
	int32_t *_in = (int32_t *)in;
	uint16_t *_out = (uint16_t *)out;

	for (i = 0; i < in_samples; i++, _in++, _out++)
		*_out = (int16_t)(*_in >> 16);
}

/* Converts from S24_3LE to S16. */
static void convert_s243le_to_s16le(const uint8_t *in, size_t in_samples,
				   uint8_t *out)
{
	/* find how to calculate in and out size, implement the conversion
	 * between S24_3LE and S16 */

	size_t i;
	int8_t *_in = (int8_t *)in;
	uint16_t *_out = (uint16_t *)out;

	for (i = 0; i < in_samples; i++, _in += 3, _out++)
		memcpy(_out, _in + 1, 2);
}

/* Converts from S16 to U8. */
static void convert_s16le_to_u8(const uint8_t *in, size_t in_samples,
				uint8_t *out)
{
	size_t i;
	int16_t *_in = (int16_t *)in;

	for (i = 0; i < in_samples; i++, _in++, out++)
		*out = (uint8_t)(*_in >> 8) + 128;
}

/* Converts from S16 to S24. */
static void convert_s16le_to_s24le(const uint8_t *in, size_t in_samples,
				   uint8_t *out)
{
	size_t i;
	int16_t *_in = (int16_t *)in;
	uint32_t *_out = (uint32_t *)out;

	for (i = 0; i < in_samples; i++, _in++, _out++)
		*_out = ((uint32_t)(int32_t)*_in << 8);
}

/* Converts from S16 to S32. */
static void convert_s16le_to_s32le(const uint8_t *in, size_t in_samples,
				   uint8_t *out)
{
	size_t i;
	int16_t *_in = (int16_t *)in;
	uint32_t *_out = (uint32_t *)out;

	for (i = 0; i < in_samples; i++, _in++, _out++)
		*_out = ((uint32_t)(int32_t)*_in << 16);
}

/* Converts from S16 to S24_3LE. */
static void convert_s16le_to_s243le(const uint8_t *in, size_t in_samples,
				   uint8_t *out)
{
	size_t i;
	int16_t *_in = (int16_t *)in;
	uint8_t *_out = (uint8_t *)out;

	for (i = 0; i < in_samples; i++, _in++, _out += 3) {
		*_out = 0;
		memcpy(_out + 1, _in, 2);
	}
}

/*
 * Convert between different channel numbers.
 */

/* Converts S16 mono to S16 stereo. The out buffer must be double the size of
 * the input buffer. */
static size_t s16_mono_to_stereo(struct cras_fmt_conv *conv,
				const int16_t *in, size_t in_frames,
				int16_t *out)
{
	size_t i;

	for (i = 0; i < in_frames; i++) {
		out[2 * i] = in[i];
		out[2 * i + 1] = in[i];
	}
	return in_frames;
}

/* Converts S16 Stereo to S16 mono.  The output buffer only need be big enough
 * for mono samples. */
static size_t s16_stereo_to_mono(struct cras_fmt_conv *conv,
				const int16_t *in, size_t in_frames,
				int16_t *out)
{
	size_t i;

	for (i = 0; i < in_frames; i++)
		out[i] = s16_add_and_clip(in[2 * i], in[2 * i + 1]);
	return in_frames;
}

/* Converts S16 mono to 5.1 surround. Fit mono to front center of the
 * output, or split to front left/right if front center is missing
 * from the output channel layout.
 */
static size_t s16_mono_to_51(struct cras_fmt_conv *conv,
			     const int16_t *in, size_t in_frames,
			     int16_t *out)
{
	size_t i, left, right, center;

	memset(out, 0, sizeof(*out) * 6 * in_frames);
	left = conv->out_fmt.channel_layout[CRAS_CH_FL];
	right = conv->out_fmt.channel_layout[CRAS_CH_FR];
	center = conv->out_fmt.channel_layout[CRAS_CH_FC];

	if (center != -1)
		for (i = 0; i < in_frames; i++)
			out[6 * i + center] = in[i];
	else if (left != -1 && right != -1)
		for (i = 0; i < in_frames; i++) {
			out[6 * i + right] = in[i] / 2;
			out[6 * 1 + left] = in[i] / 2;
		}
	else
		/* Select the first channel to convert to as the
		 * default behavior.
		 */
		for (i = 0; i < in_frames; i++)
			out[6 * i] = in[i];

	return in_frames;
}

/* Converts S16 stereo to 5.1 surround. Fit the left/right of input
 * to the front left/right of output respectively and fill others
 * with zero. If any of the front left/right is missed from the output
 * channel layout, mix to front center.
 */
static size_t s16_stereo_to_51(struct cras_fmt_conv *conv,
			       const int16_t *in, size_t in_frames,
			       int16_t *out)
{
	size_t i, left, right, center;

	memset(out, 0, sizeof(*out) * 6 * in_frames);
	left = conv->out_fmt.channel_layout[CRAS_CH_FL];
	right = conv->out_fmt.channel_layout[CRAS_CH_FR];
	center = conv->out_fmt.channel_layout[CRAS_CH_FC];

	if (left != -1 && right != -1)
		for (i = 0; i < in_frames; i++) {
			out[6 * i + left] = in[2 * i];
			out[6 * i + right] = in[2 * i + 1];
		}
	else if (center != -1)
		for (i = 0; i < in_frames; i++)
			out[6 * i + center] = s16_add_and_clip(
					in[2 * i], in[2 * i + 1]);
	else
		/* Select the first two channels to convert to as the
		 * default behavior.
		 */
		for (i = 0; i < in_frames; i++) {
			out[6 * i] = in[2 * i];
			out[6 * i + 1] = in[2 * i + 1];
		}

	return in_frames;
}

/* Converts S16 5.1 to S16 stereo. The out buffer can have room for just
 * stereo samples. This convert function is used as the default behavior
 * when channel layout is not set from the client side. */
static size_t s16_51_to_stereo(struct cras_fmt_conv *conv,
			       const int16_t *in, size_t in_frames,
			       int16_t *out)
{
	static const unsigned int left_idx = 0;
	static const unsigned int right_idx = 1;
	/* static const unsigned int left_surround_idx = 2; */
	/* static const unsigned int right_surround_idx = 3; */
	static const unsigned int center_idx = 4;
	/* static const unsigned int lfe_idx = 5; */
	size_t i;

	for (i = 0; i < in_frames; i++) {
		unsigned int half_center;

		half_center = in[6 * i + center_idx] / 2;
		out[2 * i + left_idx] = s16_add_and_clip(in[6 * i + left_idx],
							 half_center);
		out[2 * i + right_idx] = s16_add_and_clip(in[6 * i + right_idx],
							  half_center);
	}
	return in_frames;
}

/* Converts S16 stereo to quad (front L/R, rear L/R). Fit left/right of input
 * to the front left/right of output respectively and fill others
 * with zero.
 */
static size_t s16_stereo_to_quad(struct cras_fmt_conv *conv,
				 const int16_t *in, size_t in_frames,
				 int16_t *out)
{
	size_t i, front_left, front_right, rear_left, rear_right;

	front_left = conv->out_fmt.channel_layout[CRAS_CH_FL];
	front_right = conv->out_fmt.channel_layout[CRAS_CH_FR];
	rear_left = conv->out_fmt.channel_layout[CRAS_CH_RL];
	rear_right = conv->out_fmt.channel_layout[CRAS_CH_RR];

	if (front_left != -1 && front_right != -1 &&
	    rear_left != -1 && rear_right != -1)
		for (i = 0; i < in_frames; i++) {
			out[4 * i + front_left] = in[2 * i];
			out[4 * i + front_right] = in[2 * i + 1];
			out[4 * i + rear_left] = in[2 * i];
			out[4 * i + rear_right] = in[2 * i + 1];
		}
	else
		/* Select the first four channels to convert to as the
		 * default behavior.
		 */
		for (i = 0; i < in_frames; i++) {
			out[4 * i] = in[2 * i];
			out[4 * i + 1] = in[2 * i + 1];
			out[4 * i + 2] = in[2 * i];
			out[4 * i + 3] = in[2 * i + 1];
		}

	return in_frames;
}

/* Converts S16 quad (front L/R, rear L/R) to S16 stereo. The out buffer
 * can have room for just stereo samples.
 */
static size_t s16_quad_to_stereo(struct cras_fmt_conv *conv,
			       const int16_t *in, size_t in_frames,
			       int16_t *out)
{
	size_t i;
	unsigned int left_idx =
			conv->in_fmt.channel_layout[CRAS_CH_FL];
	unsigned int right_idx =
			conv->in_fmt.channel_layout[CRAS_CH_FR];
	unsigned int left_rear_idx =
			conv->in_fmt.channel_layout[CRAS_CH_RL];
	unsigned int right_rear_idx =
			conv->in_fmt.channel_layout[CRAS_CH_RR];

	if (left_idx == -1 || right_idx == -1 ||
	    left_rear_idx == -1 || right_rear_idx == -1) {
		left_idx = 0;
		right_idx = 1;
		left_rear_idx = 2;
		right_rear_idx = 3;
	}

	for (i = 0; i < in_frames; i++) {
		out[2 * i] = s16_add_and_clip(
		    in[4 * i + left_idx],
		    in[4 * i + left_rear_idx] / 4);
		out[2 * i + 1] = s16_add_and_clip(
		    in[4 * i + right_idx],
		    in[4 * i + right_rear_idx] / 4);
	}
	return in_frames;
}

/* Converts S16 N channels to S16 M channels.  The out buffer must have room for
 * M channel. This convert function is used as the default behavior when channel
 * layout is not set from the client side. */
static size_t s16_default_all_to_all(struct cras_fmt_conv *conv,
				     const int16_t *in, size_t in_frames,
				     int16_t *out)
{
	unsigned int num_in_ch = conv->in_fmt.num_channels;
	unsigned int num_out_ch = conv->out_fmt.num_channels;
	unsigned int in_ch, out_ch, i;

	memset(out, 0, in_frames * cras_get_format_bytes(&conv->out_fmt));
	for (out_ch = 0; out_ch < num_out_ch; out_ch++) {
		for (in_ch = 0; in_ch < num_in_ch; in_ch++) {
			for (i = 0; i < in_frames; i++) {
				out[out_ch + i * num_out_ch] +=
					in[in_ch + i * num_in_ch] / num_in_ch;
			}
		}
	}
	return in_frames;
}

=======
>>>>>>> e34aa15d
static int is_channel_layout_equal(const struct cras_audio_format *a,
				   const struct cras_audio_format *b)
{
	int ch;
	for (ch = 0; ch < CRAS_CH_MAX; ch++)
		if (a->channel_layout[ch] != b->channel_layout[ch])
			return 0;

	return 1;
}

static void normalize_buf(float *buf, size_t size)
{
	int i;
	float squre_sum = 0.0;
	for (i = 0; i < size; i++)
		squre_sum += buf[i] * buf[i];
	for (i = 0; i < size; i++)
		buf[i] /= squre_sum;
}

/* Populates the down mix matrix by rules:
 * 1. Front/side left(right) channel will mix to left(right) of
 *    full scale.
 * 2. Center and LFE will be split equally to left and right.
 *    Rear
 * 3. Rear left/right will split 1/4 of the power to opposite
 *    channel.
 */
static void surround51_to_stereo_downmix_mtx(float **mtx,
					     int8_t layout[CRAS_CH_MAX])
{
	if (layout[CRAS_CH_FC] != -1) {
		mtx[STEREO_L][layout[CRAS_CH_FC]] = 0.707;
		mtx[STEREO_R][layout[CRAS_CH_FC]] = 0.707;
	}
	if (layout[CRAS_CH_FL] != -1 && layout[CRAS_CH_FR] != -1) {
		mtx[STEREO_L][layout[CRAS_CH_FL]] = 1.0;
		mtx[STEREO_R][layout[CRAS_CH_FR]] = 1.0;
	}
	if (layout[CRAS_CH_SL] != -1 && layout[CRAS_CH_SR] != -1) {
		mtx[STEREO_L][layout[CRAS_CH_SL]] = 1.0;
		mtx[STEREO_R][layout[CRAS_CH_SR]] = 1.0;
	}
	if (layout[CRAS_CH_RL] != -1 && layout[CRAS_CH_RR] != -1) {
		/* Split 1/4 power to the other side */
		mtx[STEREO_L][layout[CRAS_CH_RL]] = 0.866;
		mtx[STEREO_R][layout[CRAS_CH_RL]] = 0.5;
		mtx[STEREO_R][layout[CRAS_CH_RR]] = 0.866;
		mtx[STEREO_L][layout[CRAS_CH_RR]] = 0.5;
	}
	if (layout[CRAS_CH_LFE] != -1) {
		mtx[STEREO_L][layout[CRAS_CH_LFE]] = 0.707;
		mtx[STEREO_R][layout[CRAS_CH_LFE]] = 0.707;
	}

	normalize_buf(mtx[STEREO_L], 6);
	normalize_buf(mtx[STEREO_R], 6);
}

static int is_supported_format(const struct cras_audio_format *fmt)
{
	if (!fmt)
		return 0;

	switch (fmt->format) {
	case SND_PCM_FORMAT_U8:
	case SND_PCM_FORMAT_S16_LE:
	case SND_PCM_FORMAT_S24_3LE:
	case SND_PCM_FORMAT_S24_LE:
	case SND_PCM_FORMAT_S32_LE:
		return 1;
	default:
		return 0;
	}
}

static size_t mono_to_stereo(struct cras_fmt_conv *conv, const uint8_t *in,
			     size_t in_frames, uint8_t *out)
{
	return s16_mono_to_stereo(in, in_frames, out);
}

static size_t stereo_to_mono(struct cras_fmt_conv *conv, const uint8_t *in,
			     size_t in_frames, uint8_t *out)
{
	return s16_stereo_to_mono(in, in_frames, out);
}

static size_t mono_to_51(struct cras_fmt_conv *conv, const uint8_t *in,
			 size_t in_frames, uint8_t *out)
{
	size_t left, right, center;

	left = conv->out_fmt.channel_layout[CRAS_CH_FL];
	right = conv->out_fmt.channel_layout[CRAS_CH_FR];
	center = conv->out_fmt.channel_layout[CRAS_CH_FC];

	return s16_mono_to_51(left, right, center, in, in_frames, out);
}

static size_t stereo_to_51(struct cras_fmt_conv *conv, const uint8_t *in,
			   size_t in_frames, uint8_t *out)
{
	size_t left, right, center;

	left = conv->out_fmt.channel_layout[CRAS_CH_FL];
	right = conv->out_fmt.channel_layout[CRAS_CH_FR];
	center = conv->out_fmt.channel_layout[CRAS_CH_FC];

	return s16_stereo_to_51(left, right, center, in, in_frames, out);
}

static size_t _51_to_stereo(struct cras_fmt_conv *conv, const uint8_t *in,
			    size_t in_frames, uint8_t *out)
{
	return s16_51_to_stereo(in, in_frames, out);
}

static size_t stereo_to_quad(struct cras_fmt_conv *conv, const uint8_t *in,
			     size_t in_frames, uint8_t *out)
{
	size_t front_left, front_right, rear_left, rear_right;

	front_left = conv->out_fmt.channel_layout[CRAS_CH_FL];
	front_right = conv->out_fmt.channel_layout[CRAS_CH_FR];
	rear_left = conv->out_fmt.channel_layout[CRAS_CH_RL];
	rear_right = conv->out_fmt.channel_layout[CRAS_CH_RR];

	return s16_stereo_to_quad(front_left, front_right, rear_left,
				  rear_right, in, in_frames, out);
}

static size_t quad_to_stereo(struct cras_fmt_conv *conv, const uint8_t *in,
			     size_t in_frames, uint8_t *out)
{
	size_t front_left, front_right, rear_left, rear_right;

	front_left = conv->in_fmt.channel_layout[CRAS_CH_FL];
	front_right = conv->in_fmt.channel_layout[CRAS_CH_FR];
	rear_left = conv->in_fmt.channel_layout[CRAS_CH_RL];
	rear_right = conv->in_fmt.channel_layout[CRAS_CH_RR];

	return s16_quad_to_stereo(front_left, front_right, rear_left,
				  rear_right, in, in_frames, out);
}

static size_t default_all_to_all(struct cras_fmt_conv *conv, const uint8_t *in,
				 size_t in_frames, uint8_t *out)
{
	size_t num_in_ch, num_out_ch;

	num_in_ch = conv->in_fmt.num_channels;
	num_out_ch = conv->out_fmt.num_channels;

	return s16_default_all_to_all(&conv->out_fmt, num_in_ch, num_out_ch, in,
				      in_frames, out);
}

static size_t convert_channels(struct cras_fmt_conv *conv, const uint8_t *in,
			       size_t in_frames, uint8_t *out)
{
	float **ch_conv_mtx;
	size_t num_in_ch, num_out_ch;

	ch_conv_mtx = conv->ch_conv_mtx;
	num_in_ch = conv->in_fmt.num_channels;
	num_out_ch = conv->out_fmt.num_channels;

	return s16_convert_channels(ch_conv_mtx, num_in_ch, num_out_ch, in,
				    in_frames, out);
}

/*
 * Exported interface
 */

struct cras_fmt_conv *cras_fmt_conv_create(const struct cras_audio_format *in,
					   const struct cras_audio_format *out,
					   size_t max_frames,
					   size_t pre_linear_resample)
{
	struct cras_fmt_conv *conv;
	int rc;
	unsigned i;

	conv = calloc(1, sizeof(*conv));
	if (conv == NULL)
		return NULL;
	conv->in_fmt = *in;
	conv->out_fmt = *out;
	conv->tmp_buf_frames = max_frames;
	conv->pre_linear_resample = pre_linear_resample;

	if (!is_supported_format(in)) {
		syslog(LOG_ERR, "Invalid input format %d", in->format);
		cras_fmt_conv_destroy(&conv);
		return NULL;
	}

	if (!is_supported_format(out)) {
		syslog(LOG_ERR, "Invalid output format %d", out->format);
		cras_fmt_conv_destroy(&conv);
		return NULL;
	}

	/* Set up sample format conversion. */
	/* TODO(dgreid) - modify channel and sample rate conversion so
	 * converting to s16 isnt necessary. */
	if (in->format != SND_PCM_FORMAT_S16_LE) {
		conv->num_converters++;
		syslog(LOG_DEBUG, "Convert from format %d to %d.", in->format,
		       out->format);
		switch (in->format) {
		case SND_PCM_FORMAT_U8:
			conv->in_format_converter = convert_u8_to_s16le;
			break;
		case SND_PCM_FORMAT_S24_LE:
			conv->in_format_converter = convert_s24le_to_s16le;
			break;
		case SND_PCM_FORMAT_S32_LE:
			conv->in_format_converter = convert_s32le_to_s16le;
			break;
		case SND_PCM_FORMAT_S24_3LE:
			conv->in_format_converter = convert_s243le_to_s16le;
			break;
		default:
<<<<<<< HEAD
			syslog(LOG_WARNING, "Invalid format %d", in->format);
			cras_fmt_conv_destroy(&conv);
			return NULL;
=======
			syslog(LOG_ERR, "Should never reachable");
			break;
>>>>>>> e34aa15d
		}
	}
	if (out->format != SND_PCM_FORMAT_S16_LE) {
		conv->num_converters++;
		syslog(LOG_DEBUG, "Convert from format %d to %d.", in->format,
		       out->format);
		switch (out->format) {
		case SND_PCM_FORMAT_U8:
			conv->out_format_converter = convert_s16le_to_u8;
			break;
		case SND_PCM_FORMAT_S24_LE:
			conv->out_format_converter = convert_s16le_to_s24le;
			break;
		case SND_PCM_FORMAT_S32_LE:
			conv->out_format_converter = convert_s16le_to_s32le;
			break;
		case SND_PCM_FORMAT_S24_3LE:
			conv->out_format_converter = convert_s16le_to_s243le;
			break;
		default:
<<<<<<< HEAD
			syslog(LOG_WARNING, "Invalid format %d", out->format);
			cras_fmt_conv_destroy(&conv);
			return NULL;
=======
			syslog(LOG_ERR, "Should never reachable");
			break;
>>>>>>> e34aa15d
		}
	}

	/* Set up channel number conversion. */
	if (in->num_channels != out->num_channels) {
		conv->num_converters++;
		syslog(LOG_DEBUG, "Convert from %zu to %zu channels.",
		       in->num_channels, out->num_channels);

		/* Populate the conversion matrix base on in/out channel count
		 * and layout. */
		if (in->num_channels == 1 && out->num_channels == 2) {
			conv->channel_converter = mono_to_stereo;
		} else if (in->num_channels == 1 && out->num_channels == 6) {
			conv->channel_converter = mono_to_51;
		} else if (in->num_channels == 2 && out->num_channels == 1) {
<<<<<<< HEAD
			conv->channel_converter = s16_stereo_to_mono;
		} else if (in->num_channels == 2 && out->num_channels == 4) {
			conv->channel_converter = s16_stereo_to_quad;
		} else if (in->num_channels == 4 && out->num_channels == 2) {
			conv->channel_converter = s16_quad_to_stereo;
=======
			conv->channel_converter = stereo_to_mono;
		} else if (in->num_channels == 2 && out->num_channels == 4) {
			conv->channel_converter = stereo_to_quad;
		} else if (in->num_channels == 4 && out->num_channels == 2) {
			conv->channel_converter = quad_to_stereo;
>>>>>>> e34aa15d
		} else if (in->num_channels == 2 && out->num_channels == 6) {
			conv->channel_converter = stereo_to_51;
		} else if (in->num_channels == 6 && out->num_channels == 2) {
			int in_channel_layout_set = 0;

			/* Checks if channel_layout is set in the incoming format */
			for (i = 0; i < CRAS_CH_MAX; i++)
				if (in->channel_layout[i] != -1)
					in_channel_layout_set = 1;

			/* Use the conversion matrix based converter when a
			 * channel layout is set, or default to use existing
			 * converter to downmix to stereo */
			if (in_channel_layout_set) {
				conv->ch_conv_mtx =
					cras_channel_conv_matrix_alloc(
						in->num_channels,
						out->num_channels);
				if (conv->ch_conv_mtx == NULL) {
					cras_fmt_conv_destroy(&conv);
					return NULL;
				}
				conv->channel_converter = convert_channels;
				surround51_to_stereo_downmix_mtx(
					conv->ch_conv_mtx,
					conv->in_fmt.channel_layout);
			} else {
				conv->channel_converter = _51_to_stereo;
			}
		} else {
			syslog(LOG_WARNING,
			       "Using default channel map for %zu to %zu",
			       in->num_channels, out->num_channels);
			conv->channel_converter = default_all_to_all;
		}
	} else if (in->num_channels > 2 && !is_channel_layout_equal(in, out)) {
		conv->num_converters++;
		conv->ch_conv_mtx = cras_channel_conv_matrix_create(in, out);
		if (conv->ch_conv_mtx == NULL) {
<<<<<<< HEAD
			syslog(LOG_ERR, "Failed to create channel conversion matrix");
=======
			syslog(LOG_ERR,
			       "Failed to create channel conversion matrix");
>>>>>>> e34aa15d
			cras_fmt_conv_destroy(&conv);
			return NULL;
		}
		conv->channel_converter = convert_channels;
	}
	/* Set up sample rate conversion. */
	if (in->frame_rate != out->frame_rate) {
		conv->num_converters++;
		syslog(LOG_DEBUG, "Convert from %zu to %zu Hz.", in->frame_rate,
		       out->frame_rate);
		conv->speex_state =
			speex_resampler_init(out->num_channels, in->frame_rate,
					     out->frame_rate,
					     SPEEX_QUALITY_LEVEL, &rc);
		if (conv->speex_state == NULL) {
			syslog(LOG_ERR, "Fail to create speex:%zu %zu %zu %d",
<<<<<<< HEAD
			       out->num_channels,
			       in->frame_rate,
			       out->frame_rate,
			       rc);
=======
			       out->num_channels, in->frame_rate,
			       out->frame_rate, rc);
>>>>>>> e34aa15d
			cras_fmt_conv_destroy(&conv);
			return NULL;
		}
	}

	/*
	 * Set up linear resampler.
	 *
	 * Note: intended to give both src_rate and dst_rate the same value
	 * (i.e. out->frame_rate).  They will be updated in runtime in
	 * update_estimated_rate() when the audio thread wants to adjust the
	 * rate for inaccurate device consumption rate.
	 */
	conv->num_converters++;
	conv->resampler =
		linear_resampler_create(out->num_channels,
					cras_get_format_bytes(out),
					out->frame_rate, out->frame_rate);
	if (conv->resampler == NULL) {
		syslog(LOG_ERR, "Fail to create linear resampler");
		cras_fmt_conv_destroy(&conv);
		return NULL;
	}

	/* Need num_converters-1 temp buffers, the final converter renders
	 * directly into the output. */
	for (i = 0; i < conv->num_converters - 1; i++) {
		conv->tmp_bufs[i] = malloc(
			max_frames * 4 * /* width in bytes largest format. */
			MAX(in->num_channels, out->num_channels));
		if (conv->tmp_bufs[i] == NULL) {
			cras_fmt_conv_destroy(&conv);
			return NULL;
		}
	}

	assert(conv->num_converters <= MAX_NUM_CONVERTERS);

	return conv;
}

void cras_fmt_conv_destroy(struct cras_fmt_conv **convp)
{
	unsigned i;
	struct cras_fmt_conv *conv = *convp;

	if (conv->ch_conv_mtx)
		cras_channel_conv_matrix_destroy(conv->ch_conv_mtx,
						 conv->out_fmt.num_channels);
	if (conv->speex_state)
		speex_resampler_destroy(conv->speex_state);
	if (conv->resampler)
		linear_resampler_destroy(conv->resampler);
	for (i = 0; i < MAX_NUM_CONVERTERS - 1; i++)
		free(conv->tmp_bufs[i]);
	free(conv);
	*convp = NULL;
}

struct cras_fmt_conv *cras_channel_remix_conv_create(unsigned int num_channels,
						     const float *coefficient)
{
	struct cras_fmt_conv *conv;
	unsigned out_ch, in_ch;

	conv = calloc(1, sizeof(*conv));
	if (conv == NULL)
		return NULL;
	conv->in_fmt.num_channels = num_channels;
	conv->out_fmt.num_channels = num_channels;

	conv->ch_conv_mtx =
		cras_channel_conv_matrix_alloc(num_channels, num_channels);
	/* Convert the coeffiencnt array to conversion matrix. */
	for (out_ch = 0; out_ch < num_channels; out_ch++)
		for (in_ch = 0; in_ch < num_channels; in_ch++)
			conv->ch_conv_mtx[out_ch][in_ch] =
				coefficient[in_ch + out_ch * num_channels];

	conv->num_converters = 1;
	conv->tmp_bufs[0] = malloc(4 * /* width in bytes largest format. */
				   num_channels);
	return conv;
}

void cras_channel_remix_convert(struct cras_fmt_conv *conv,
				const struct cras_audio_format *fmt,
				uint8_t *in_buf, size_t nframes)
{
	unsigned ch, fr;
	int16_t *tmp = (int16_t *)conv->tmp_bufs[0];
	int16_t *buf = (int16_t *)in_buf;

	/*
	 * Skip remix for non S16_LE format.
	 * TODO(tzungbi): support 24 bits remix convert.
	 */
	if (fmt->format != SND_PCM_FORMAT_S16_LE)
		return;

	/* Do remix only when input buffer has the same number of channels. */
	if (fmt->num_channels != conv->in_fmt.num_channels)
		return;

	for (fr = 0; fr < nframes; fr++) {
		for (ch = 0; ch < conv->in_fmt.num_channels; ch++)
			tmp[ch] = s16_multiply_buf_with_coef(
				conv->ch_conv_mtx[ch], buf,
				conv->in_fmt.num_channels);
		for (ch = 0; ch < conv->in_fmt.num_channels; ch++)
			buf[ch] = tmp[ch];
		buf += conv->in_fmt.num_channels;
	}
}

const struct cras_audio_format *
cras_fmt_conv_in_format(const struct cras_fmt_conv *conv)
{
	return &conv->in_fmt;
}

const struct cras_audio_format *
cras_fmt_conv_out_format(const struct cras_fmt_conv *conv)
{
	return &conv->out_fmt;
}

size_t cras_fmt_conv_in_frames_to_out(struct cras_fmt_conv *conv,
				      size_t in_frames)
{
	if (!conv)
		return in_frames;

	if (conv->pre_linear_resample)
		in_frames = linear_resampler_in_frames_to_out(conv->resampler,
							      in_frames);
	in_frames = cras_frames_at_rate(conv->in_fmt.frame_rate, in_frames,
					conv->out_fmt.frame_rate);
	if (!conv->pre_linear_resample)
		in_frames = linear_resampler_in_frames_to_out(conv->resampler,
							      in_frames);
	return in_frames;
}

size_t cras_fmt_conv_out_frames_to_in(struct cras_fmt_conv *conv,
				      size_t out_frames)
{
	if (!conv)
		return out_frames;
	if (!conv->pre_linear_resample)
		out_frames = linear_resampler_out_frames_to_in(conv->resampler,
							       out_frames);
	out_frames = cras_frames_at_rate(conv->out_fmt.frame_rate, out_frames,
					 conv->in_fmt.frame_rate);
	if (conv->pre_linear_resample)
		out_frames = linear_resampler_out_frames_to_in(conv->resampler,
							       out_frames);
	return out_frames;
}

void cras_fmt_conv_set_linear_resample_rates(struct cras_fmt_conv *conv,
					     float from, float to)
{
	linear_resampler_set_rates(conv->resampler, from, to);
}

size_t cras_fmt_conv_convert_frames(struct cras_fmt_conv *conv,
				    const uint8_t *in_buf, uint8_t *out_buf,
				    unsigned int *in_frames, size_t out_frames)
{
	uint32_t fr_in, fr_out;
	uint8_t *buffers[MAX_NUM_CONVERTERS + 1]; /* converters + out buffer. */
	size_t buf_idx = 0;
	static int logged_frames_dont_fit;
	unsigned int used_converters = conv->num_converters;
	unsigned int post_linear_resample = 0;
	unsigned int pre_linear_resample = 0;
	unsigned int linear_resample_fr = 0;

	assert(conv);
	assert(*in_frames <= conv->tmp_buf_frames);

	if (linear_resampler_needed(conv->resampler)) {
		post_linear_resample = !conv->pre_linear_resample;
		pre_linear_resample = conv->pre_linear_resample;
	}

	/* If no SRC, then in_frames should = out_frames. */
	if (conv->speex_state == NULL) {
		fr_in = MIN(*in_frames, out_frames);
		if (out_frames < *in_frames && !logged_frames_dont_fit) {
			syslog(LOG_INFO, "fmt_conv: %u to %zu no SRC.",
			       *in_frames, out_frames);
			logged_frames_dont_fit = 1;
		}
	} else {
		fr_in = *in_frames;
	}
	fr_out = fr_in;

	/* Set up a chain of buffers.  The output buffer of the first conversion
	 * is used as input to the second and so forth, ending in the output
	 * buffer. */
	if (!linear_resampler_needed(conv->resampler))
		used_converters--;

	buffers[4] = (uint8_t *)conv->tmp_bufs[3];
	buffers[3] = (uint8_t *)conv->tmp_bufs[2];
	buffers[2] = (uint8_t *)conv->tmp_bufs[1];
	buffers[1] = (uint8_t *)conv->tmp_bufs[0];
	buffers[0] = (uint8_t *)in_buf;
	buffers[used_converters] = out_buf;

	if (pre_linear_resample) {
		linear_resample_fr = fr_in;
		unsigned resample_limit = out_frames;

		/* If there is a 2nd fmt conversion we should convert the
		 * resample limit and round it to the lower bound in order
		 * not to convert too many frames in the pre linear resampler.
		 */
		if (conv->speex_state != NULL) {
			resample_limit = resample_limit *
<<<<<<< HEAD
					conv->in_fmt.frame_rate /
					conv->out_fmt.frame_rate;
=======
					 conv->in_fmt.frame_rate /
					 conv->out_fmt.frame_rate;
>>>>>>> e34aa15d
			/*
			 * However if the limit frames count is less than
			 * |out_rate / in_rate|, the final limit value could be
			 * rounded to zero so it confuses linear resampler to
			 * do nothing. Make sure it's non-zero in that case.
			 */
			if (resample_limit == 0)
				resample_limit = 1;
		}

		resample_limit = MIN(resample_limit, conv->tmp_buf_frames);
		fr_in = linear_resampler_resample(
			conv->resampler, buffers[buf_idx], &linear_resample_fr,
			buffers[buf_idx + 1], resample_limit);
		buf_idx++;
	}

	/* If the input format isn't S16_LE convert to it. */
	if (conv->in_fmt.format != SND_PCM_FORMAT_S16_LE) {
		conv->in_format_converter(buffers[buf_idx],
					  fr_in * conv->in_fmt.num_channels,
					  (uint8_t *)buffers[buf_idx + 1]);
		buf_idx++;
	}

	/* Then channel conversion. */
	if (conv->channel_converter != NULL) {
		conv->channel_converter(conv, buffers[buf_idx], fr_in,
					buffers[buf_idx + 1]);
		buf_idx++;
	}

	/* Then SRC. */
	if (conv->speex_state != NULL) {
		unsigned int out_limit = out_frames;

		if (post_linear_resample)
			out_limit = linear_resampler_out_frames_to_in(
				conv->resampler, out_limit);
		fr_out = cras_frames_at_rate(conv->in_fmt.frame_rate, fr_in,
					     conv->out_fmt.frame_rate);
		if (fr_out > out_frames + 1 && !logged_frames_dont_fit) {
			syslog(LOG_INFO,
			       "fmt_conv: put %u frames in %zu sized buffer",
			       fr_out, out_frames);
			logged_frames_dont_fit = 1;
		}
		/* limit frames to the output size. */
		fr_out = MIN(fr_out, out_limit);
		speex_resampler_process_interleaved_int(
			conv->speex_state, (int16_t *)buffers[buf_idx], &fr_in,
			(int16_t *)buffers[buf_idx + 1], &fr_out);
		buf_idx++;
	}

	if (post_linear_resample) {
		linear_resample_fr = fr_out;
		unsigned resample_limit = MIN(conv->tmp_buf_frames, out_frames);
		fr_out = linear_resampler_resample(
			conv->resampler, buffers[buf_idx], &linear_resample_fr,
			buffers[buf_idx + 1], resample_limit);
		buf_idx++;
	}

	/* If the output format isn't S16_LE convert to it. */
	if (conv->out_fmt.format != SND_PCM_FORMAT_S16_LE) {
		conv->out_format_converter(buffers[buf_idx],
					   fr_out * conv->out_fmt.num_channels,
					   (uint8_t *)buffers[buf_idx + 1]);
		buf_idx++;
	}

	if (pre_linear_resample) {
		*in_frames = linear_resample_fr;

		/* When buffer sizes are small, there's a corner case that
		 * speex library resamples 0 frame to N-1 frames, where N
		 * is the integer ratio of output and input rate. For example,
		 * 16KHz to 48KHz. In this case fmt_conv should claim zero
		 * frames processed, instead of using the linear resampler
		 * processed frames count. Otherwise there will be a frame
		 * leak and, if accumulated, causes delay in multiple devices
		 * use case.
		 */
		if (conv->speex_state && (fr_in == 0))
			*in_frames = 0;
	} else {
		*in_frames = fr_in;
	}
	return fr_out;
}

int cras_fmt_conversion_needed(const struct cras_fmt_conv *conv)
{
	return linear_resampler_needed(conv->resampler) ||
	       (conv->num_converters > 1);
}

/* If the server cannot provide the requested format, configures an audio format
 * converter that handles transforming the input format to the format used by
 * the server. */
int config_format_converter(struct cras_fmt_conv **conv,
			    enum CRAS_STREAM_DIRECTION dir,
			    const struct cras_audio_format *from,
			    const struct cras_audio_format *to,
			    unsigned int frames)
{
	struct cras_audio_format target;

	/* For input, preserve the channel count and layout of
	 * from format */
	if (dir == CRAS_STREAM_INPUT) {
		target = *from;
		target.format = to->format;
		target.frame_rate = to->frame_rate;
	} else {
		target = *to;
	}

	syslog(LOG_DEBUG,
	       "format convert: from:%d %zu %zu target: %d %zu %zu "
	       "frames = %u",
	       from->format, from->frame_rate, from->num_channels,
	       target.format, target.frame_rate, target.num_channels, frames);
	*conv = cras_fmt_conv_create(from, &target, frames,
				     (dir == CRAS_STREAM_INPUT));
	if (!*conv) {
		syslog(LOG_ERR, "Failed to create format converter");
		return -ENOMEM;
	}

	return 0;
}<|MERGE_RESOLUTION|>--- conflicted
+++ resolved
@@ -47,348 +47,6 @@
 	size_t num_converters; /* Incremented once for SRC, channel, format. */
 };
 
-<<<<<<< HEAD
-/* Add and clip two s16 samples. */
-static int16_t s16_add_and_clip(int16_t a, int16_t b)
-{
-	int32_t sum;
-
-	sum = a + b;
-	sum = MAX(sum, -0x8000);
-	sum = MIN(sum, 0x7fff);
-	return (int16_t)sum;
-}
-
-/*
- * Convert between different sample formats.
- */
-
-/* Converts from U8 to S16. */
-static void convert_u8_to_s16le(const uint8_t *in, size_t in_samples,
-				uint8_t *out)
-{
-	size_t i;
-	uint16_t *_out = (uint16_t *)out;
-
-	for (i = 0; i < in_samples; i++, in++, _out++)
-		*_out = (uint16_t)((int16_t)*in - 0x80) << 8;
-}
-
-/* Converts from S24 to S16. */
-static void convert_s24le_to_s16le(const uint8_t *in, size_t in_samples,
-				   uint8_t *out)
-{
-	size_t i;
-	int32_t *_in = (int32_t *)in;
-	uint16_t *_out = (uint16_t *)out;
-
-	for (i = 0; i < in_samples; i++, _in++, _out++)
-		*_out = (int16_t)((*_in & 0x00ffffff) >> 8);
-}
-
-/* Converts from S32 to S16. */
-static void convert_s32le_to_s16le(const uint8_t *in, size_t in_samples,
-				   uint8_t *out)
-{
-	size_t i;
-	int32_t *_in = (int32_t *)in;
-	uint16_t *_out = (uint16_t *)out;
-
-	for (i = 0; i < in_samples; i++, _in++, _out++)
-		*_out = (int16_t)(*_in >> 16);
-}
-
-/* Converts from S24_3LE to S16. */
-static void convert_s243le_to_s16le(const uint8_t *in, size_t in_samples,
-				   uint8_t *out)
-{
-	/* find how to calculate in and out size, implement the conversion
-	 * between S24_3LE and S16 */
-
-	size_t i;
-	int8_t *_in = (int8_t *)in;
-	uint16_t *_out = (uint16_t *)out;
-
-	for (i = 0; i < in_samples; i++, _in += 3, _out++)
-		memcpy(_out, _in + 1, 2);
-}
-
-/* Converts from S16 to U8. */
-static void convert_s16le_to_u8(const uint8_t *in, size_t in_samples,
-				uint8_t *out)
-{
-	size_t i;
-	int16_t *_in = (int16_t *)in;
-
-	for (i = 0; i < in_samples; i++, _in++, out++)
-		*out = (uint8_t)(*_in >> 8) + 128;
-}
-
-/* Converts from S16 to S24. */
-static void convert_s16le_to_s24le(const uint8_t *in, size_t in_samples,
-				   uint8_t *out)
-{
-	size_t i;
-	int16_t *_in = (int16_t *)in;
-	uint32_t *_out = (uint32_t *)out;
-
-	for (i = 0; i < in_samples; i++, _in++, _out++)
-		*_out = ((uint32_t)(int32_t)*_in << 8);
-}
-
-/* Converts from S16 to S32. */
-static void convert_s16le_to_s32le(const uint8_t *in, size_t in_samples,
-				   uint8_t *out)
-{
-	size_t i;
-	int16_t *_in = (int16_t *)in;
-	uint32_t *_out = (uint32_t *)out;
-
-	for (i = 0; i < in_samples; i++, _in++, _out++)
-		*_out = ((uint32_t)(int32_t)*_in << 16);
-}
-
-/* Converts from S16 to S24_3LE. */
-static void convert_s16le_to_s243le(const uint8_t *in, size_t in_samples,
-				   uint8_t *out)
-{
-	size_t i;
-	int16_t *_in = (int16_t *)in;
-	uint8_t *_out = (uint8_t *)out;
-
-	for (i = 0; i < in_samples; i++, _in++, _out += 3) {
-		*_out = 0;
-		memcpy(_out + 1, _in, 2);
-	}
-}
-
-/*
- * Convert between different channel numbers.
- */
-
-/* Converts S16 mono to S16 stereo. The out buffer must be double the size of
- * the input buffer. */
-static size_t s16_mono_to_stereo(struct cras_fmt_conv *conv,
-				const int16_t *in, size_t in_frames,
-				int16_t *out)
-{
-	size_t i;
-
-	for (i = 0; i < in_frames; i++) {
-		out[2 * i] = in[i];
-		out[2 * i + 1] = in[i];
-	}
-	return in_frames;
-}
-
-/* Converts S16 Stereo to S16 mono.  The output buffer only need be big enough
- * for mono samples. */
-static size_t s16_stereo_to_mono(struct cras_fmt_conv *conv,
-				const int16_t *in, size_t in_frames,
-				int16_t *out)
-{
-	size_t i;
-
-	for (i = 0; i < in_frames; i++)
-		out[i] = s16_add_and_clip(in[2 * i], in[2 * i + 1]);
-	return in_frames;
-}
-
-/* Converts S16 mono to 5.1 surround. Fit mono to front center of the
- * output, or split to front left/right if front center is missing
- * from the output channel layout.
- */
-static size_t s16_mono_to_51(struct cras_fmt_conv *conv,
-			     const int16_t *in, size_t in_frames,
-			     int16_t *out)
-{
-	size_t i, left, right, center;
-
-	memset(out, 0, sizeof(*out) * 6 * in_frames);
-	left = conv->out_fmt.channel_layout[CRAS_CH_FL];
-	right = conv->out_fmt.channel_layout[CRAS_CH_FR];
-	center = conv->out_fmt.channel_layout[CRAS_CH_FC];
-
-	if (center != -1)
-		for (i = 0; i < in_frames; i++)
-			out[6 * i + center] = in[i];
-	else if (left != -1 && right != -1)
-		for (i = 0; i < in_frames; i++) {
-			out[6 * i + right] = in[i] / 2;
-			out[6 * 1 + left] = in[i] / 2;
-		}
-	else
-		/* Select the first channel to convert to as the
-		 * default behavior.
-		 */
-		for (i = 0; i < in_frames; i++)
-			out[6 * i] = in[i];
-
-	return in_frames;
-}
-
-/* Converts S16 stereo to 5.1 surround. Fit the left/right of input
- * to the front left/right of output respectively and fill others
- * with zero. If any of the front left/right is missed from the output
- * channel layout, mix to front center.
- */
-static size_t s16_stereo_to_51(struct cras_fmt_conv *conv,
-			       const int16_t *in, size_t in_frames,
-			       int16_t *out)
-{
-	size_t i, left, right, center;
-
-	memset(out, 0, sizeof(*out) * 6 * in_frames);
-	left = conv->out_fmt.channel_layout[CRAS_CH_FL];
-	right = conv->out_fmt.channel_layout[CRAS_CH_FR];
-	center = conv->out_fmt.channel_layout[CRAS_CH_FC];
-
-	if (left != -1 && right != -1)
-		for (i = 0; i < in_frames; i++) {
-			out[6 * i + left] = in[2 * i];
-			out[6 * i + right] = in[2 * i + 1];
-		}
-	else if (center != -1)
-		for (i = 0; i < in_frames; i++)
-			out[6 * i + center] = s16_add_and_clip(
-					in[2 * i], in[2 * i + 1]);
-	else
-		/* Select the first two channels to convert to as the
-		 * default behavior.
-		 */
-		for (i = 0; i < in_frames; i++) {
-			out[6 * i] = in[2 * i];
-			out[6 * i + 1] = in[2 * i + 1];
-		}
-
-	return in_frames;
-}
-
-/* Converts S16 5.1 to S16 stereo. The out buffer can have room for just
- * stereo samples. This convert function is used as the default behavior
- * when channel layout is not set from the client side. */
-static size_t s16_51_to_stereo(struct cras_fmt_conv *conv,
-			       const int16_t *in, size_t in_frames,
-			       int16_t *out)
-{
-	static const unsigned int left_idx = 0;
-	static const unsigned int right_idx = 1;
-	/* static const unsigned int left_surround_idx = 2; */
-	/* static const unsigned int right_surround_idx = 3; */
-	static const unsigned int center_idx = 4;
-	/* static const unsigned int lfe_idx = 5; */
-	size_t i;
-
-	for (i = 0; i < in_frames; i++) {
-		unsigned int half_center;
-
-		half_center = in[6 * i + center_idx] / 2;
-		out[2 * i + left_idx] = s16_add_and_clip(in[6 * i + left_idx],
-							 half_center);
-		out[2 * i + right_idx] = s16_add_and_clip(in[6 * i + right_idx],
-							  half_center);
-	}
-	return in_frames;
-}
-
-/* Converts S16 stereo to quad (front L/R, rear L/R). Fit left/right of input
- * to the front left/right of output respectively and fill others
- * with zero.
- */
-static size_t s16_stereo_to_quad(struct cras_fmt_conv *conv,
-				 const int16_t *in, size_t in_frames,
-				 int16_t *out)
-{
-	size_t i, front_left, front_right, rear_left, rear_right;
-
-	front_left = conv->out_fmt.channel_layout[CRAS_CH_FL];
-	front_right = conv->out_fmt.channel_layout[CRAS_CH_FR];
-	rear_left = conv->out_fmt.channel_layout[CRAS_CH_RL];
-	rear_right = conv->out_fmt.channel_layout[CRAS_CH_RR];
-
-	if (front_left != -1 && front_right != -1 &&
-	    rear_left != -1 && rear_right != -1)
-		for (i = 0; i < in_frames; i++) {
-			out[4 * i + front_left] = in[2 * i];
-			out[4 * i + front_right] = in[2 * i + 1];
-			out[4 * i + rear_left] = in[2 * i];
-			out[4 * i + rear_right] = in[2 * i + 1];
-		}
-	else
-		/* Select the first four channels to convert to as the
-		 * default behavior.
-		 */
-		for (i = 0; i < in_frames; i++) {
-			out[4 * i] = in[2 * i];
-			out[4 * i + 1] = in[2 * i + 1];
-			out[4 * i + 2] = in[2 * i];
-			out[4 * i + 3] = in[2 * i + 1];
-		}
-
-	return in_frames;
-}
-
-/* Converts S16 quad (front L/R, rear L/R) to S16 stereo. The out buffer
- * can have room for just stereo samples.
- */
-static size_t s16_quad_to_stereo(struct cras_fmt_conv *conv,
-			       const int16_t *in, size_t in_frames,
-			       int16_t *out)
-{
-	size_t i;
-	unsigned int left_idx =
-			conv->in_fmt.channel_layout[CRAS_CH_FL];
-	unsigned int right_idx =
-			conv->in_fmt.channel_layout[CRAS_CH_FR];
-	unsigned int left_rear_idx =
-			conv->in_fmt.channel_layout[CRAS_CH_RL];
-	unsigned int right_rear_idx =
-			conv->in_fmt.channel_layout[CRAS_CH_RR];
-
-	if (left_idx == -1 || right_idx == -1 ||
-	    left_rear_idx == -1 || right_rear_idx == -1) {
-		left_idx = 0;
-		right_idx = 1;
-		left_rear_idx = 2;
-		right_rear_idx = 3;
-	}
-
-	for (i = 0; i < in_frames; i++) {
-		out[2 * i] = s16_add_and_clip(
-		    in[4 * i + left_idx],
-		    in[4 * i + left_rear_idx] / 4);
-		out[2 * i + 1] = s16_add_and_clip(
-		    in[4 * i + right_idx],
-		    in[4 * i + right_rear_idx] / 4);
-	}
-	return in_frames;
-}
-
-/* Converts S16 N channels to S16 M channels.  The out buffer must have room for
- * M channel. This convert function is used as the default behavior when channel
- * layout is not set from the client side. */
-static size_t s16_default_all_to_all(struct cras_fmt_conv *conv,
-				     const int16_t *in, size_t in_frames,
-				     int16_t *out)
-{
-	unsigned int num_in_ch = conv->in_fmt.num_channels;
-	unsigned int num_out_ch = conv->out_fmt.num_channels;
-	unsigned int in_ch, out_ch, i;
-
-	memset(out, 0, in_frames * cras_get_format_bytes(&conv->out_fmt));
-	for (out_ch = 0; out_ch < num_out_ch; out_ch++) {
-		for (in_ch = 0; in_ch < num_in_ch; in_ch++) {
-			for (i = 0; i < in_frames; i++) {
-				out[out_ch + i * num_out_ch] +=
-					in[in_ch + i * num_in_ch] / num_in_ch;
-			}
-		}
-	}
-	return in_frames;
-}
-
-=======
->>>>>>> e34aa15d
 static int is_channel_layout_equal(const struct cras_audio_format *a,
 				   const struct cras_audio_format *b)
 {
@@ -616,14 +274,8 @@
 			conv->in_format_converter = convert_s243le_to_s16le;
 			break;
 		default:
-<<<<<<< HEAD
-			syslog(LOG_WARNING, "Invalid format %d", in->format);
-			cras_fmt_conv_destroy(&conv);
-			return NULL;
-=======
 			syslog(LOG_ERR, "Should never reachable");
 			break;
->>>>>>> e34aa15d
 		}
 	}
 	if (out->format != SND_PCM_FORMAT_S16_LE) {
@@ -644,14 +296,8 @@
 			conv->out_format_converter = convert_s16le_to_s243le;
 			break;
 		default:
-<<<<<<< HEAD
-			syslog(LOG_WARNING, "Invalid format %d", out->format);
-			cras_fmt_conv_destroy(&conv);
-			return NULL;
-=======
 			syslog(LOG_ERR, "Should never reachable");
 			break;
->>>>>>> e34aa15d
 		}
 	}
 
@@ -668,19 +314,11 @@
 		} else if (in->num_channels == 1 && out->num_channels == 6) {
 			conv->channel_converter = mono_to_51;
 		} else if (in->num_channels == 2 && out->num_channels == 1) {
-<<<<<<< HEAD
-			conv->channel_converter = s16_stereo_to_mono;
-		} else if (in->num_channels == 2 && out->num_channels == 4) {
-			conv->channel_converter = s16_stereo_to_quad;
-		} else if (in->num_channels == 4 && out->num_channels == 2) {
-			conv->channel_converter = s16_quad_to_stereo;
-=======
 			conv->channel_converter = stereo_to_mono;
 		} else if (in->num_channels == 2 && out->num_channels == 4) {
 			conv->channel_converter = stereo_to_quad;
 		} else if (in->num_channels == 4 && out->num_channels == 2) {
 			conv->channel_converter = quad_to_stereo;
->>>>>>> e34aa15d
 		} else if (in->num_channels == 2 && out->num_channels == 6) {
 			conv->channel_converter = stereo_to_51;
 		} else if (in->num_channels == 6 && out->num_channels == 2) {
@@ -720,12 +358,8 @@
 		conv->num_converters++;
 		conv->ch_conv_mtx = cras_channel_conv_matrix_create(in, out);
 		if (conv->ch_conv_mtx == NULL) {
-<<<<<<< HEAD
-			syslog(LOG_ERR, "Failed to create channel conversion matrix");
-=======
 			syslog(LOG_ERR,
 			       "Failed to create channel conversion matrix");
->>>>>>> e34aa15d
 			cras_fmt_conv_destroy(&conv);
 			return NULL;
 		}
@@ -742,15 +376,8 @@
 					     SPEEX_QUALITY_LEVEL, &rc);
 		if (conv->speex_state == NULL) {
 			syslog(LOG_ERR, "Fail to create speex:%zu %zu %zu %d",
-<<<<<<< HEAD
-			       out->num_channels,
-			       in->frame_rate,
-			       out->frame_rate,
-			       rc);
-=======
 			       out->num_channels, in->frame_rate,
 			       out->frame_rate, rc);
->>>>>>> e34aa15d
 			cras_fmt_conv_destroy(&conv);
 			return NULL;
 		}
@@ -974,13 +601,8 @@
 		 */
 		if (conv->speex_state != NULL) {
 			resample_limit = resample_limit *
-<<<<<<< HEAD
-					conv->in_fmt.frame_rate /
-					conv->out_fmt.frame_rate;
-=======
 					 conv->in_fmt.frame_rate /
 					 conv->out_fmt.frame_rate;
->>>>>>> e34aa15d
 			/*
 			 * However if the limit frames count is less than
 			 * |out_rate / in_rate|, the final limit value could be

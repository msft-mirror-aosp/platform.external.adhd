/* Copyright (c) 2012 The Chromium OS Authors. All rights reserved.
 * Use of this source code is governed by a BSD-style license that can be
 * found in the LICENSE file.
 */

#include <pthread.h>
#include <sys/param.h>
#include <syslog.h>

#include "cras_audio_area.h"
#include "cras_config.h"
#include "cras_iodev.h"
#include "cras_iodev_list.h"
#include "cras_rstream.h"
#include "cras_types.h"
#include "utlist.h"

#define EMPTY_BUFFER_SIZE (16 * 1024)
#define EMPTY_FRAME_SIZE 4
#define EMPTY_FRAMES (EMPTY_BUFFER_SIZE / EMPTY_FRAME_SIZE)

static size_t empty_supported_rates[] = {
	44100, 48000, 0
};

static size_t empty_supported_channel_counts[] = {
	1, 2, 0
};

static snd_pcm_format_t empty_supported_formats[] = {
	SND_PCM_FORMAT_S16_LE,
	SND_PCM_FORMAT_S24_LE,
	SND_PCM_FORMAT_S32_LE,
	SND_PCM_FORMAT_S24_3LE,
	0
};

struct empty_iodev {
	struct cras_iodev base;
	uint8_t *audio_buffer;
	uint64_t read_frames, written_frames;
	struct timespec dev_start_time;
};

/*
 * Current level of the audio buffer.  This is made up based on what has been
 * read/written and how long it has been since the start. Simulates audio
 * hardware running at the given sample rate.
 */
static unsigned int current_level(const struct cras_iodev *iodev)
{
	struct empty_iodev *empty_iodev = (struct empty_iodev *)iodev;
	uint64_t frames_since_start, nframes;

	if (iodev->active_node->type == CRAS_NODE_TYPE_HOTWORD)
		return 0;

<<<<<<< HEAD
	if (iodev->active_node->type == CRAS_NODE_TYPE_HOTWORD)
		return 0;

	frames = empty_iodev->buffer_level;
	frames_since_last = cras_frames_since_time(
			&empty_iodev->last_buffer_access,
=======
	frames_since_start = cras_frames_since_time(
			&empty_iodev->dev_start_time,
>>>>>>> e34aa15d
			iodev->format->frame_rate);

	if (iodev->direction == CRAS_STREAM_INPUT) {
		nframes = frames_since_start - empty_iodev->read_frames;
		return MIN(nframes, EMPTY_FRAMES);
	}

	/* output */
	if (empty_iodev->written_frames <= frames_since_start)
		return 0;
	return empty_iodev->written_frames - frames_since_start;
}

/*
 * iodev callbacks.
 */

static int frames_queued(const struct cras_iodev *iodev,
			 struct timespec *tstamp)
{
	clock_gettime(CLOCK_MONOTONIC_RAW, tstamp);
	return current_level(iodev);
}

static int delay_frames(const struct cras_iodev *iodev)
{
	return 0;
}

static int close_dev(struct cras_iodev *iodev)
{
	struct empty_iodev *empty_iodev = (struct empty_iodev *)iodev;

	free(empty_iodev->audio_buffer);
	empty_iodev->audio_buffer = NULL;
	cras_iodev_free_audio_area(iodev);
	return 0;
}

static int configure_dev(struct cras_iodev *iodev)
{
	struct empty_iodev *empty_iodev = (struct empty_iodev *)iodev;

	if (iodev->format == NULL)
		return -EINVAL;

	cras_iodev_init_audio_area(iodev, iodev->format->num_channels);
	empty_iodev->audio_buffer = calloc(1, EMPTY_BUFFER_SIZE);
	empty_iodev->read_frames = 0;
	empty_iodev->written_frames = 0;

	clock_gettime(CLOCK_MONOTONIC_RAW, &empty_iodev->dev_start_time);

	return 0;
}

static int get_buffer(struct cras_iodev *iodev,
		      struct cras_audio_area **area,
		      unsigned *frames)
{
	struct empty_iodev *empty_iodev = (struct empty_iodev *)iodev;
	unsigned int avail, current;

	if (iodev->direction == CRAS_STREAM_OUTPUT) {
		avail = EMPTY_FRAMES - current_level(iodev);
		*frames = MIN(*frames, avail);
	} else {
		current = current_level(iodev);
		*frames = MIN(*frames, current);
	}

	iodev->area->frames = *frames;
	cras_audio_area_config_buf_pointers(iodev->area, iodev->format,
			empty_iodev->audio_buffer);
	*area = iodev->area;
	return 0;
}

/*
 * Returns -EPIPE if there are not enough frames or spaces in device buffer.
 * It matches other alsa-based devices.
 */
static int put_buffer(struct cras_iodev *iodev, unsigned frames)
{
	struct empty_iodev *empty_iodev = (struct empty_iodev *)iodev;

	if (iodev->direction == CRAS_STREAM_INPUT) {
		if (current_level(iodev) < frames)
			return -EPIPE;
		empty_iodev->read_frames += frames;
	} else {
		if (EMPTY_FRAMES - current_level(iodev) < frames)
			return -EPIPE;
		empty_iodev->written_frames += frames;
	}
	return 0;
}

static int flush_buffer(struct cras_iodev *iodev)
{
	struct empty_iodev *empty_iodev = (struct empty_iodev *)iodev;

	if (iodev->direction == CRAS_STREAM_INPUT)
		empty_iodev->read_frames = 0;
	else
		empty_iodev->written_frames = 0;

	clock_gettime(CLOCK_MONOTONIC_RAW, &empty_iodev->dev_start_time);
	return 0;
}

static void update_active_node(struct cras_iodev *iodev, unsigned node_idx,
			       unsigned dev_enabled)
{
}

/*
 * Exported Interface.
 */

struct cras_iodev *empty_iodev_create(enum CRAS_STREAM_DIRECTION direction,
				      enum CRAS_NODE_TYPE node_type)
{
	struct empty_iodev *empty_iodev;
	struct cras_iodev *iodev;
	struct cras_ionode *node;

	if (direction != CRAS_STREAM_INPUT && direction != CRAS_STREAM_OUTPUT)
		return NULL;

	empty_iodev = calloc(1, sizeof(*empty_iodev));
	if (empty_iodev == NULL)
		return NULL;
	iodev = &empty_iodev->base;
	iodev->direction = direction;

	iodev->supported_rates = empty_supported_rates;
	iodev->supported_channel_counts = empty_supported_channel_counts;
	iodev->supported_formats = empty_supported_formats;
	iodev->buffer_size = EMPTY_FRAMES;

	iodev->configure_dev = configure_dev;
	iodev->close_dev = close_dev;
	iodev->frames_queued = frames_queued;
	iodev->delay_frames = delay_frames;
	iodev->get_buffer = get_buffer;
	iodev->put_buffer = put_buffer;
	iodev->flush_buffer = flush_buffer;
	iodev->update_active_node = update_active_node;
	iodev->no_stream = cras_iodev_default_no_stream_playback;

	/* Create a dummy ionode */
	node = (struct cras_ionode *)calloc(1, sizeof(*node));
	node->dev = iodev;
	node->type = node_type;
	node->volume = 100;
	strcpy(node->name, "(default)");
	cras_iodev_add_node(iodev, node);
	cras_iodev_set_active_node(iodev, node);

	/* Finally add it to the appropriate iodev list. */
	if (direction == CRAS_STREAM_INPUT) {
		if (node->type == CRAS_NODE_TYPE_HOTWORD) {
			snprintf(iodev->info.name,
				 ARRAY_SIZE(iodev->info.name),
				 "Silent hotword device.");
			iodev->info.name[ARRAY_SIZE(iodev->info.name) - 1] =
				'\0';
			iodev->info.idx = SILENT_HOTWORD_DEVICE;
		} else {
			snprintf(iodev->info.name,
				 ARRAY_SIZE(iodev->info.name),
				 "Silent record device.");
			iodev->info.name[ARRAY_SIZE(iodev->info.name) - 1] =
				'\0';
			iodev->info.idx = SILENT_RECORD_DEVICE;
		}
	} else {
		snprintf(iodev->info.name,
			 ARRAY_SIZE(iodev->info.name),
			 "Silent playback device.");
		iodev->info.name[ARRAY_SIZE(iodev->info.name) - 1] = '\0';
		iodev->info.idx = SILENT_PLAYBACK_DEVICE;
	}

	return iodev;
}

void empty_iodev_destroy(struct cras_iodev *iodev)
{
	struct empty_iodev *empty_iodev = (struct empty_iodev *)iodev;

	if (iodev->direction == CRAS_STREAM_INPUT)
		cras_iodev_list_rm_input(iodev);
	else
		cras_iodev_list_rm_output(iodev);
	free(iodev->active_node);
	cras_iodev_free_resources(iodev);
	free(empty_iodev);
}<|MERGE_RESOLUTION|>--- conflicted
+++ resolved
@@ -55,17 +55,8 @@
 	if (iodev->active_node->type == CRAS_NODE_TYPE_HOTWORD)
 		return 0;
 
-<<<<<<< HEAD
-	if (iodev->active_node->type == CRAS_NODE_TYPE_HOTWORD)
-		return 0;
-
-	frames = empty_iodev->buffer_level;
-	frames_since_last = cras_frames_since_time(
-			&empty_iodev->last_buffer_access,
-=======
 	frames_since_start = cras_frames_since_time(
 			&empty_iodev->dev_start_time,
->>>>>>> e34aa15d
 			iodev->format->frame_rate);
 
 	if (iodev->direction == CRAS_STREAM_INPUT) {

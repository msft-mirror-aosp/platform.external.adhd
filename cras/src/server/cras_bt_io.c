/* Copyright (c) 2014 The Chromium OS Authors. All rights reserved.
 * Use of this source code is governed by a BSD-style license that can be
 * found in the LICENSE file.
 */

#include <sys/time.h>
#include <syslog.h>

#include "cras_bt_io.h"
#include "cras_bt_device.h"
#include "cras_utf8.h"
#include "cras_iodev.h"
#include "cras_iodev_list.h"
#include "sfh.h"
#include "utlist.h"

#define DEFAULT_BT_DEVICE_NAME "BLUETOOTH"

/* Extends cras_ionode to hold bluetooth profile information
 * so that iodevs of different profile(A2DP or HFP/HSP) can be
 * associated with the same bt_io.
 * Members:
 *    base - The base class cras_ionode.
 *    profile_dev - Pointer to the profile specific iodev.
 *    profile - The bluetooth profile profile_dev runs on.
 */
struct bt_node {
	struct cras_ionode base;
	struct cras_iodev *profile_dev;
	unsigned int profile;
};

/* The structure represents a virtual input or output device of a
 * bluetooth audio device, speaker or headset for example. A node
 * will be added to this virtual iodev for each profile supported
 * by the bluetooth audio device.
 * Member:
 *    base - The base class cras_iodev
 *    next_node_id - The index will give to the next node
 */
struct bt_io {
	struct cras_iodev base;
	unsigned int next_node_id;
	struct cras_bt_device *device;
};

/* Returns the active profile specific iodev. */
static struct cras_iodev *active_profile_dev(const struct cras_iodev *iodev)
{
	struct bt_node *active = (struct bt_node *)iodev->active_node;

	return active->profile_dev;
}

/* Adds a profile specific iodev to btio. */
static struct cras_ionode *add_profile_dev(struct cras_iodev *bt_iodev,
					   struct cras_iodev *dev,
					   enum cras_bt_device_profile profile)
{
	struct bt_node *n;
	struct bt_io *btio = (struct bt_io *)bt_iodev;

	n = (struct bt_node *)calloc(1, sizeof(*n));
	if (!n)
		return NULL;

	n->base.dev = bt_iodev;
	n->base.idx = btio->next_node_id++;
	n->base.type = CRAS_NODE_TYPE_BLUETOOTH;
	n->base.volume = 100;
	n->base.stable_id = dev->info.stable_id;
	n->base.stable_id_new = dev->info.stable_id_new;
	n->base.max_software_gain = 0;
	gettimeofday(&n->base.plugged_time, NULL);

	strcpy(n->base.name, dev->info.name);
	n->profile_dev = dev;
	n->profile = profile;

	cras_iodev_add_node(bt_iodev, &n->base);
	return &n->base;
}

/* Forces bt device to switch to use the given profile. Note that if
 * it has already been open for streaming, the new active profile will
 * take effect after the related btio(s) are reopened.
 */
static void bt_switch_to_profile(struct cras_bt_device *device,
				 enum cras_bt_device_profile profile)
{
	switch (profile) {
	case CRAS_BT_DEVICE_PROFILE_HFP_AUDIOGATEWAY:
	case CRAS_BT_DEVICE_PROFILE_HSP_AUDIOGATEWAY:
		cras_bt_device_set_active_profile(device,
				CRAS_BT_DEVICE_PROFILE_HSP_AUDIOGATEWAY |
				CRAS_BT_DEVICE_PROFILE_HFP_AUDIOGATEWAY);
		break;
	case CRAS_BT_DEVICE_PROFILE_A2DP_SOURCE:
		cras_bt_device_set_active_profile(device,
				CRAS_BT_DEVICE_PROFILE_A2DP_SOURCE);
		break;
	default:
		syslog(LOG_ERR, "Unexpect profile %u", profile);
		break;
	}
}

/* Checks if bt device is active for the given profile.
 */
static int device_using_profile(struct cras_bt_device *device,
				unsigned int profile)
{
	return cras_bt_device_get_active_profile(device) & profile;
}

/* Checks if the condition is met to switch to a different profile based
 * on two rules:
 * (1) Prefer to use A2DP for output since the audio quality is better.
 * (2) Must use HFP/HSP for input since A2DP doesn't support audio input.
 *
 * If the profile switch happens, return non-zero error code, otherwise
 * return zero.
 */
static int open_dev(struct cras_iodev *iodev)
{
	struct bt_io *btio = (struct bt_io *)iodev;
<<<<<<< HEAD
=======
	struct cras_iodev *dev = active_profile_dev(iodev);
>>>>>>> e34aa15d

	/* Force to use HFP if opening input dev. */
	if (device_using_profile(btio->device,
				 CRAS_BT_DEVICE_PROFILE_A2DP_SOURCE) &&
	    iodev->direction == CRAS_STREAM_INPUT) {
		bt_switch_to_profile(btio->device,
				     CRAS_BT_DEVICE_PROFILE_HFP_AUDIOGATEWAY);
		cras_bt_device_switch_profile_enable_dev(btio->device, iodev);
		return -EAGAIN;
	}

<<<<<<< HEAD
=======
	if (dev && dev->open_dev)
		return dev->open_dev(dev);

>>>>>>> e34aa15d
	return 0;
}

static int update_supported_formats(struct cras_iodev *iodev)
{
	struct cras_iodev *dev = active_profile_dev(iodev);
	int rc, length, i;

<<<<<<< HEAD
=======
	if (!dev)
		return -EINVAL;

>>>>>>> e34aa15d
	if (dev->format == NULL) {
		dev->format = (struct cras_audio_format *)
				malloc(sizeof(*dev->format));
		*dev->format = *iodev->format;
	}

	if (dev->update_supported_formats) {
		rc = dev->update_supported_formats(dev);
		if (rc)
			return rc;
	}

	/* Fill in the supported rates and channel counts. */
	for (length = 0; dev->supported_rates[length]; length++);
	free(iodev->supported_rates);
	iodev->supported_rates = (size_t *)malloc(
			(length + 1) * sizeof(*iodev->supported_rates));
	for (i = 0; i < length + 1; i++)
		iodev->supported_rates[i] = dev->supported_rates[i];

	for (length = 0; dev->supported_channel_counts[length]; length++);
	iodev->supported_channel_counts = (size_t *)malloc(
		(length + 1) * sizeof(*iodev->supported_channel_counts));
	for (i = 0; i < length + 1; i++)
		iodev->supported_channel_counts[i] =
			dev->supported_channel_counts[i];

	for (length = 0; dev->supported_formats[length]; length++);
	iodev->supported_formats = (snd_pcm_format_t *)malloc(
		(length + 1) * sizeof(*iodev->supported_formats));
	for (i = 0; i < length + 1; i++)
		iodev->supported_formats[i] =
			dev->supported_formats[i];
	return 0;
}

static int configure_dev(struct cras_iodev *iodev)
{
	int rc;
	struct cras_iodev *dev = active_profile_dev(iodev);
	if (!dev)
		return -EINVAL;

	/* Fill back the format iodev is using. */
	*dev->format = *iodev->format;

	rc = dev->configure_dev(dev);
<<<<<<< HEAD
	if (rc) {
		/* Free format here to assure the update_supported_format
		 * callback will be called before any future open_dev call. */
		cras_iodev_free_format(iodev);
=======
	if (rc)
>>>>>>> e34aa15d
		return rc;

	iodev->buffer_size = dev->buffer_size;
	iodev->min_buffer_level = dev->min_buffer_level;
	return 0;
}

static int close_dev(struct cras_iodev *iodev)
{
	struct bt_io *btio = (struct bt_io *)iodev;
	int rc;
	struct cras_iodev *dev = active_profile_dev(iodev);
	if (!dev)
		return -EINVAL;

	/* Force back to A2DP if closing HFP. */
	if (device_using_profile(btio->device,
			CRAS_BT_DEVICE_PROFILE_HSP_AUDIOGATEWAY |
			CRAS_BT_DEVICE_PROFILE_HFP_AUDIOGATEWAY) &&
	    iodev->direction == CRAS_STREAM_INPUT &&
	    cras_bt_device_has_a2dp(btio->device)) {
		cras_bt_device_set_active_profile(btio->device,
				CRAS_BT_DEVICE_PROFILE_A2DP_SOURCE);
		cras_bt_device_switch_profile(btio->device, iodev);
	}

	rc = dev->close_dev(dev);
	if (rc < 0)
		return rc;
	cras_iodev_free_format(iodev);
	return 0;
}

static void set_bt_volume(struct cras_iodev *iodev)
{
	struct cras_iodev *dev = active_profile_dev(iodev);
	if (!dev)
		return;

	if (dev->active_node)
		dev->active_node->volume = iodev->active_node->volume;

	/* The parent bt_iodev could set software_volume_needed flag for cases
	 * that software volume provides better experience across profiles
	 * (HFP and A2DP). Otherwise, use the profile specific implementation
	 * to adjust volume. */
	if (dev->set_volume && !iodev->software_volume_needed)
		dev->set_volume(dev);
}

static int frames_queued(const struct cras_iodev *iodev,
			 struct timespec *tstamp)
{
	struct cras_iodev *dev = active_profile_dev(iodev);
	if (!dev)
		return -EINVAL;
	return dev->frames_queued(dev, tstamp);
}

static int delay_frames(const struct cras_iodev *iodev)
{
	struct cras_iodev *dev = active_profile_dev(iodev);
	if (!dev)
		return -EINVAL;
	return dev->delay_frames(dev);
}

static int get_buffer(struct cras_iodev *iodev,
		      struct cras_audio_area **area,
		      unsigned *frames)
{
	struct cras_iodev *dev = active_profile_dev(iodev);
	if (!dev)
		return -EINVAL;
	return dev->get_buffer(dev, area, frames);
}

static int put_buffer(struct cras_iodev *iodev, unsigned nwritten)
{
	struct cras_iodev *dev = active_profile_dev(iodev);
	if (!dev)
		return -EINVAL;
	return dev->put_buffer(dev, nwritten);
}

static int flush_buffer(struct cras_iodev *iodev)
{
	struct cras_iodev *dev = active_profile_dev(iodev);
	if (!dev)
		return -EINVAL;
	return dev->flush_buffer(dev);
}

/* If the first private iodev doesn't match the active profile stored on
 * device, select to the correct private iodev.
 */
static void update_active_node(struct cras_iodev *iodev, unsigned node_idx,
			       unsigned dev_enabled)
{
	struct bt_io *btio = (struct bt_io *)iodev;
	struct cras_ionode *node;
	struct bt_node *active = (struct bt_node *)iodev->active_node;
	struct cras_iodev *dev;

	if (device_using_profile(btio->device, active->profile))
		goto leave;

	/* Switch to the correct dev using active_profile. */
	DL_FOREACH(iodev->nodes, node) {
		struct bt_node *n = (struct bt_node *)node;
		if (n == active)
			continue;

		if (device_using_profile(btio->device, n->profile)) {
			active->profile = n->profile;
			active->profile_dev = n->profile_dev;

			/* Set volume for the new profile. */
			set_bt_volume(iodev);
		}
	}

leave:
	dev = active_profile_dev(iodev);
	if (dev && dev->update_active_node)
		dev->update_active_node(dev, node_idx, dev_enabled);
}

static int no_stream(struct cras_iodev *iodev, int enable)
{
	struct cras_iodev *dev = active_profile_dev(iodev);
	if (!dev)
		return -EINVAL;

	if (dev->no_stream) {
		/*
		 * Copy iodev->min_cb_level and iodev->max_cb_level from the
		 * parent (i.e. bt_io).  no_stream() of hfp_alsa_iodev will
		 * use them.
		 * A2DP and HFP dev will use buffer and callback sizes to fill
		 * zeros in no stream state.
		 */
		dev->min_cb_level = iodev->min_cb_level;
		dev->max_cb_level = iodev->max_cb_level;
		dev->buffer_size = iodev->buffer_size;
		return dev->no_stream(dev, enable);
	}
	return 0;
}

static int is_free_running(const struct cras_iodev *iodev)
{
	struct cras_iodev *dev = active_profile_dev(iodev);
	if (!dev)
		return -EINVAL;

	if (dev->is_free_running)
		return dev->is_free_running(dev);

	return 0;
}

static int start(const struct cras_iodev *iodev)
{
	struct cras_iodev *dev = active_profile_dev(iodev);
	if (!dev)
		return -EINVAL;

	if (dev->start)
		return dev->start(dev);
	return 0;
}

struct cras_iodev *cras_bt_io_create(struct cras_bt_device *device,
				     struct cras_iodev *dev,
				     enum cras_bt_device_profile profile)
{
	int err;
	struct bt_io *btio;
	struct cras_iodev *iodev;
	struct cras_ionode *node;
	struct bt_node *active;

	if (!dev)
		return NULL;

	btio = (struct bt_io *)calloc(1, sizeof(*btio));
	if (!btio)
		goto error;
	btio->device = device;

	iodev = &btio->base;
	iodev->direction = dev->direction;
	strcpy(iodev->info.name, dev->info.name);
	iodev->info.stable_id = dev->info.stable_id;
	iodev->info.stable_id_new = dev->info.stable_id_new;

	iodev->open_dev = open_dev;
	iodev->configure_dev = configure_dev;
	iodev->frames_queued = frames_queued;
	iodev->delay_frames = delay_frames;
	iodev->get_buffer = get_buffer;
	iodev->put_buffer = put_buffer;
	iodev->flush_buffer = flush_buffer;
	iodev->close_dev = close_dev;
	iodev->update_supported_formats = update_supported_formats;
	iodev->update_active_node = update_active_node;
<<<<<<< HEAD
	iodev->no_stream = cras_iodev_default_no_stream_playback;
=======
	iodev->no_stream = no_stream;
	iodev->is_free_running = is_free_running;
	iodev->start = start;

	/* Input also checks |software_volume_needed| flag for using software
	 * gain. Keep it as false for BT input.
	 * TODO(hychao): after wide band speech mode is supported, consider
	 * enable software gain.
	 */
	if (dev->direction == CRAS_STREAM_OUTPUT) {
		iodev->software_volume_needed =
				!cras_bt_device_get_use_hardware_volume(device);
		iodev->set_volume = set_bt_volume;
	}
>>>>>>> e34aa15d

	/* Input also checks |software_volume_needed| flag for using software
	 * gain. Keep it as false for BT input.
	 * TODO(hychao): after wide band speech mode is supported, consider
	 * enable software gain.
	 */
	if (dev->direction == CRAS_STREAM_OUTPUT) {
		iodev->software_volume_needed =
				!cras_bt_device_get_use_hardware_volume(device);
		iodev->set_volume = set_bt_volume;
	}

	/* Create the dummy node set to plugged so it's the only node exposed
	 * to UI, and point it to the first profile dev. */
	active = (struct bt_node *)calloc(1, sizeof(*active));
	if (!active)
		return NULL;
	active->base.dev = iodev;
	active->base.idx = btio->next_node_id++;
	active->base.type = CRAS_NODE_TYPE_BLUETOOTH;
	active->base.volume = 100;
	active->base.plugged = 1;
	active->base.stable_id = SuperFastHash(
		cras_bt_device_object_path(device),
		strlen(cras_bt_device_object_path(device)),
		strlen(cras_bt_device_object_path(device)));
	active->base.stable_id_new = active->base.stable_id;
	active->profile = profile;
	active->profile_dev = dev;
	gettimeofday(&active->base.plugged_time, NULL);
	strcpy(active->base.name, dev->info.name);
	/* The node name exposed to UI should be a valid UTF8 string. */
	if (!is_utf8_string(active->base.name))
		strcpy(active->base.name, DEFAULT_BT_DEVICE_NAME);
	cras_iodev_add_node(iodev, &active->base);

	node = add_profile_dev(&btio->base, dev, profile);
	if (node == NULL)
		goto error;

	/* Default active profile to a2dp whenever it's allowed. */
	if (!cras_bt_device_get_active_profile(device) ||
	    (profile == CRAS_BT_DEVICE_PROFILE_A2DP_SOURCE &&
	     cras_bt_device_can_switch_to_a2dp(device)))
		bt_switch_to_profile(device, profile);

	if (iodev->direction == CRAS_STREAM_OUTPUT)
		err = cras_iodev_list_add_output(iodev);
	else
		err = cras_iodev_list_add_input(iodev);
	if (err)
		goto error;

	cras_iodev_set_active_node(iodev, &active->base);
	return &btio->base;

error:
	if (btio)
		free(btio);
	return NULL;
}

void cras_bt_io_free_resources(struct cras_iodev *bt_iodev)
{
	struct cras_ionode *node;
	struct bt_node *n;

	free(bt_iodev->supported_rates);
	free(bt_iodev->supported_channel_counts);
	free(bt_iodev->supported_formats);

	DL_FOREACH(bt_iodev->nodes, node) {
		n = (struct bt_node *)node;
		cras_iodev_rm_node(bt_iodev, node);
		free(n);
	}

	cras_iodev_free_resources(bt_iodev);
}

void cras_bt_io_destroy(struct cras_iodev *bt_iodev)
{
	int rc;
	struct bt_io *btio = (struct bt_io *)bt_iodev;

	if (bt_iodev->direction == CRAS_STREAM_OUTPUT)
		rc = cras_iodev_list_rm_output(bt_iodev);
	else
		rc = cras_iodev_list_rm_input(bt_iodev);
	if (rc == -EBUSY)
		return;

	cras_bt_io_free_resources(bt_iodev);
	free(btio);
}

struct cras_ionode *cras_bt_io_get_profile(struct cras_iodev *bt_iodev,
					   enum cras_bt_device_profile profile)
{
	struct cras_ionode *node;
	DL_FOREACH(bt_iodev->nodes, node) {
		struct bt_node *n = (struct bt_node *)node;
		if (n->profile & profile)
			return node;
	}
	return NULL;
}

int cras_bt_io_append(struct cras_iodev *bt_iodev,
		      struct cras_iodev *dev,
		      enum cras_bt_device_profile profile)
{
	struct cras_ionode *node;
	struct bt_io *btio = (struct bt_io *)bt_iodev;

	if (cras_bt_io_get_profile(bt_iodev, profile))
		return -EEXIST;

	node = add_profile_dev(bt_iodev, dev, profile);
	if (!node)
		return -ENOMEM;

	if (profile == CRAS_BT_DEVICE_PROFILE_A2DP_SOURCE &&
	    cras_bt_device_can_switch_to_a2dp(btio->device)) {
		bt_switch_to_profile(btio->device,
				     CRAS_BT_DEVICE_PROFILE_A2DP_SOURCE);
		cras_bt_device_switch_profile(btio->device, bt_iodev);
		syslog(LOG_ERR, "Switch to A2DP on append");
	}
	return 0;
}

int cras_bt_io_on_profile(struct cras_iodev *bt_iodev,
			  enum cras_bt_device_profile profile)
{
	struct bt_node *btnode = (struct bt_node *)bt_iodev->active_node;
	return !!(profile & btnode->profile);
}

unsigned int cras_bt_io_try_remove(struct cras_iodev *bt_iodev,
				   struct cras_iodev *dev)
{
	struct cras_ionode *node;
	struct bt_node *active, *btnode;
	unsigned int try_profile = 0;

	active = (struct bt_node *)bt_iodev->active_node;

	if (active->profile_dev == dev) {
		DL_FOREACH(bt_iodev->nodes, node) {
			btnode = (struct bt_node *)node;
			/* Skip the active node and the node we're trying
			 * to remove. */
			if (btnode == active || btnode->profile_dev == dev)
				continue;
			try_profile = btnode->profile;
			break;
		}
	} else {
		try_profile = active->profile;
	}
	return try_profile;
}

int cras_bt_io_remove(struct cras_iodev *bt_iodev,
		      struct cras_iodev *dev)
{
	struct cras_ionode *node;
	struct bt_node *btnode;

	DL_FOREACH(bt_iodev->nodes, node) {
		btnode = (struct bt_node *)node;
		if (btnode->profile_dev != dev)
			continue;

		/* If this is the active node, reset it. Otherwise delete
		 * this node. */
		if (node == bt_iodev->active_node) {
			btnode->profile_dev = NULL;
			btnode->profile = 0;
		} else {
			DL_DELETE(bt_iodev->nodes, node);
			free(node);
		}
	}

	/* The node of active profile could have been removed, update it.
	 * Return err when fail to locate the active profile dev. */
	update_active_node(bt_iodev, 0, 1);
	btnode = (struct bt_node *)bt_iodev->active_node;
	if ((btnode->profile == 0) || (btnode->profile_dev == NULL))
		return -EINVAL;

	return 0;
}<|MERGE_RESOLUTION|>--- conflicted
+++ resolved
@@ -124,10 +124,7 @@
 static int open_dev(struct cras_iodev *iodev)
 {
 	struct bt_io *btio = (struct bt_io *)iodev;
-<<<<<<< HEAD
-=======
-	struct cras_iodev *dev = active_profile_dev(iodev);
->>>>>>> e34aa15d
+	struct cras_iodev *dev = active_profile_dev(iodev);
 
 	/* Force to use HFP if opening input dev. */
 	if (device_using_profile(btio->device,
@@ -139,12 +136,9 @@
 		return -EAGAIN;
 	}
 
-<<<<<<< HEAD
-=======
 	if (dev && dev->open_dev)
 		return dev->open_dev(dev);
 
->>>>>>> e34aa15d
 	return 0;
 }
 
@@ -153,12 +147,9 @@
 	struct cras_iodev *dev = active_profile_dev(iodev);
 	int rc, length, i;
 
-<<<<<<< HEAD
-=======
-	if (!dev)
-		return -EINVAL;
-
->>>>>>> e34aa15d
+	if (!dev)
+		return -EINVAL;
+
 	if (dev->format == NULL) {
 		dev->format = (struct cras_audio_format *)
 				malloc(sizeof(*dev->format));
@@ -206,14 +197,7 @@
 	*dev->format = *iodev->format;
 
 	rc = dev->configure_dev(dev);
-<<<<<<< HEAD
-	if (rc) {
-		/* Free format here to assure the update_supported_format
-		 * callback will be called before any future open_dev call. */
-		cras_iodev_free_format(iodev);
-=======
 	if (rc)
->>>>>>> e34aa15d
 		return rc;
 
 	iodev->buffer_size = dev->buffer_size;
@@ -421,24 +405,9 @@
 	iodev->close_dev = close_dev;
 	iodev->update_supported_formats = update_supported_formats;
 	iodev->update_active_node = update_active_node;
-<<<<<<< HEAD
-	iodev->no_stream = cras_iodev_default_no_stream_playback;
-=======
 	iodev->no_stream = no_stream;
 	iodev->is_free_running = is_free_running;
 	iodev->start = start;
-
-	/* Input also checks |software_volume_needed| flag for using software
-	 * gain. Keep it as false for BT input.
-	 * TODO(hychao): after wide band speech mode is supported, consider
-	 * enable software gain.
-	 */
-	if (dev->direction == CRAS_STREAM_OUTPUT) {
-		iodev->software_volume_needed =
-				!cras_bt_device_get_use_hardware_volume(device);
-		iodev->set_volume = set_bt_volume;
-	}
->>>>>>> e34aa15d
 
 	/* Input also checks |software_volume_needed| flag for using software
 	 * gain. Keep it as false for BT input.

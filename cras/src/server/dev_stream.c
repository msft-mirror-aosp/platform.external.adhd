/* Copyright (c) 2014 The Chromium OS Authors. All rights reserved.
 * Use of this source code is governed by a BSD-style license that can be
 * found in the LICENSE file.
 */

#include <syslog.h>

#include "audio_thread_log.h"
#include "byte_buffer.h"
#include "cras_fmt_conv.h"
#include "dev_stream.h"
#include "cras_audio_area.h"
#include "cras_mix.h"
#include "cras_server_metrics.h"
#include "cras_shm.h"

/* Adjust device's sample rate by this step faster or slower. Used
 * to make sure multiple active device has stable buffer level.
 */
static const int coarse_rate_adjust_step = 3;

/*
 * Allow capture callback to fire this much earlier than the scheduled
 * next_cb_ts to avoid an extra wake of audio thread.
 */
static const struct timespec capture_callback_fuzz_ts = {
	.tv_sec = 0,
	.tv_nsec = 1000000, /* 1 ms. */
};

/*
 * Returns the size in frames that a format converter must allocate for its
 * temporary buffers to be able to convert the specified number of stream
 * frames to or from the corresponding number of device frames, at the
 * specified device rate.
 */
unsigned int max_frames_for_conversion(unsigned int stream_frames,
				       unsigned int stream_rate,
				       unsigned int device_rate) {
	/*
	 * There are multiple temp buffers in the format converter,
	 * which are all the same size. Some of these contain audio
	 * in the source sample rate, and others in the converted
	 * sample rate. We need to make sure the converter is large
	 * enough to hold either.
	 */
	return MAX(
	    // Number of stream frames does not require conversion.
	    stream_frames,
	    // Calculate corresponding number of frames at device rate.
	    cras_frames_at_rate(stream_rate,
				stream_frames,
				device_rate))
			/*
			 * Add 1 because the linear resampler's frame rate
			 * conversion does this, and is used to calculate
			 * how many frames to read from the device.
			 * See linear_resampler_{in,out}_frames_to_{out,in}(..)
			 */
			+ 1;
}

struct dev_stream *dev_stream_create(struct cras_rstream *stream,
				     unsigned int dev_id,
				     const struct cras_audio_format *dev_fmt,
				     void *dev_ptr,
				     struct timespec *cb_ts)
{
	struct dev_stream *out;
	struct cras_audio_format *stream_fmt = &stream->format;
	int rc = 0;
	unsigned int max_frames, dev_frames, buf_bytes;
	const struct cras_audio_format *ofmt;

	out = calloc(1, sizeof(*out));
	out->dev_id = dev_id;
	out->stream = stream;
	out->dev_rate = dev_fmt->frame_rate;
	out->is_running = 0;

	max_frames = max_frames_for_conversion(stream->buffer_frames,
					       stream_fmt->frame_rate,
					       dev_fmt->frame_rate);

	max_frames = max_frames_for_conversion(stream->buffer_frames,
					       stream_fmt->frame_rate,
					       dev_fmt->frame_rate);

	if (stream->direction == CRAS_STREAM_OUTPUT) {
		rc = config_format_converter(&out->conv,
					     stream->direction,
					     stream_fmt,
					     dev_fmt,
					     max_frames);
	} else {
		/*
		 * For input, take into account the stream specific processing
		 * like AEC. Use the post processing format to configure format
		 * converter.
		 */
		ofmt = cras_rstream_post_processing_format(
				stream, dev_ptr) ? : dev_fmt,
		rc = config_format_converter(&out->conv,
					     stream->direction,
					     ofmt,
					     stream_fmt,
					     max_frames);
	}
	if (rc) {
		free(out);
		return NULL;
	}

	ofmt = cras_fmt_conv_out_format(out->conv);

	dev_frames = (stream->direction == CRAS_STREAM_OUTPUT)
		? cras_fmt_conv_in_frames_to_out(out->conv,
						 stream->buffer_frames)
		: cras_fmt_conv_out_frames_to_in(out->conv,
						 stream->buffer_frames);

	out->conv_buffer_size_frames = 2 * MAX(dev_frames,
					       stream->buffer_frames);

	/* Create conversion buffer and area using the output format
	 * of the format converter. Note that this format might not be
	 * identical to stream_fmt for capture. */
	buf_bytes = out->conv_buffer_size_frames * cras_get_format_bytes(ofmt);
	out->conv_buffer = byte_buffer_create(buf_bytes);
	out->conv_area = cras_audio_area_create(ofmt->num_channels);

	cras_frames_to_time(cras_rstream_get_cb_threshold(stream),
			    stream_fmt->frame_rate,
			    &stream->sleep_interval_ts);
	stream->next_cb_ts = *cb_ts;

	cras_rstream_dev_attach(stream, dev_id, dev_ptr);

	return out;
}

void dev_stream_destroy(struct dev_stream *dev_stream)
{
	cras_rstream_dev_detach(dev_stream->stream, dev_stream->dev_id);
	if (dev_stream->conv) {
		cras_audio_area_destroy(dev_stream->conv_area);
		cras_fmt_conv_destroy(&dev_stream->conv);
		byte_buffer_destroy(&dev_stream->conv_buffer);
	}
	free(dev_stream);
}

void dev_stream_set_dev_rate(struct dev_stream *dev_stream,
			     unsigned int dev_rate,
			     double dev_rate_ratio,
			     double master_rate_ratio,
			     int coarse_rate_adjust)
{
	if (dev_stream->dev_id == dev_stream->stream->master_dev.dev_id) {
		cras_fmt_conv_set_linear_resample_rates(
				dev_stream->conv,
				dev_rate,
				dev_rate);
		cras_frames_to_time_precise(
			cras_rstream_get_cb_threshold(dev_stream->stream),
			dev_stream->stream->format.frame_rate * dev_rate_ratio,
			&dev_stream->stream->sleep_interval_ts);
	} else {
		double new_rate = dev_rate * dev_rate_ratio /
				master_rate_ratio +
				coarse_rate_adjust_step * coarse_rate_adjust;
		cras_fmt_conv_set_linear_resample_rates(
				dev_stream->conv,
				dev_rate,
				new_rate);
	}

}

int dev_stream_mix(struct dev_stream *dev_stream,
		   const struct cras_audio_format *fmt,
		   uint8_t *dst,
		   unsigned int num_to_write)
{
	struct cras_rstream *rstream = dev_stream->stream;
	uint8_t *src;
	uint8_t *target = dst;
	unsigned int fr_written, fr_read;
	unsigned int buffer_offset;
	int fr_in_buf;
	unsigned int num_samples;
	size_t frames = 0;
	unsigned int dev_frames;
	float mix_vol;

	fr_in_buf = dev_stream_playback_frames(dev_stream);
	if (fr_in_buf <= 0)
		return fr_in_buf;
	if (fr_in_buf < num_to_write)
		num_to_write = fr_in_buf;

	buffer_offset = cras_rstream_dev_offset(rstream, dev_stream->dev_id);

	/* Stream volume scaler. */
	mix_vol = cras_rstream_get_volume_scaler(dev_stream->stream);

	fr_written = 0;
	fr_read = 0;
	while (fr_written < num_to_write) {
		unsigned int read_frames;
		src = cras_rstream_get_readable_frames(
				rstream, buffer_offset + fr_read, &frames);
		if (frames == 0)
			break;
		if (cras_fmt_conversion_needed(dev_stream->conv)) {
			read_frames = frames;
			dev_frames = cras_fmt_conv_convert_frames(
					dev_stream->conv,
					src,
					dev_stream->conv_buffer->bytes,
					&read_frames,
					num_to_write - fr_written);
			src = dev_stream->conv_buffer->bytes;
		} else {
			dev_frames = MIN(frames, num_to_write - fr_written);
			read_frames = dev_frames;
		}
		num_samples = dev_frames * fmt->num_channels;
		cras_mix_add(fmt->format, target, src, num_samples, 1,
			     cras_rstream_get_mute(rstream), mix_vol);
		target += dev_frames * cras_get_format_bytes(fmt);
		fr_written += dev_frames;
		fr_read += read_frames;
	}

	cras_rstream_dev_offset_update(rstream, fr_read, dev_stream->dev_id);
	ATLOG(atlog, AUDIO_THREAD_DEV_STREAM_MIX,
				    fr_written, fr_read, 0);

	return fr_written;
}

/* Copy from the captured buffer to the temporary format converted buffer. */
static unsigned int capture_with_fmt_conv(struct dev_stream *dev_stream,
					  const uint8_t *source_samples,
					  unsigned int num_frames)
{
	const struct cras_audio_format *source_format;
	const struct cras_audio_format *dst_format;
	uint8_t *buffer;
	unsigned int total_read = 0;
	unsigned int write_frames;
	unsigned int read_frames;
	unsigned int source_frame_bytes;
	unsigned int dst_frame_bytes;

	source_format = cras_fmt_conv_in_format(dev_stream->conv);
	source_frame_bytes = cras_get_format_bytes(source_format);
	dst_format = cras_fmt_conv_out_format(dev_stream->conv);
	dst_frame_bytes = cras_get_format_bytes(dst_format);

	dev_stream->conv_area->num_channels = dst_format->num_channels;

	while (total_read < num_frames) {
		buffer = buf_write_pointer_size(dev_stream->conv_buffer,
						&write_frames);
		write_frames /= dst_frame_bytes;
		if (write_frames == 0)
			break;

		read_frames = num_frames - total_read;
		write_frames = cras_fmt_conv_convert_frames(
				dev_stream->conv,
				source_samples,
				buffer,
				&read_frames,
				write_frames);
		total_read += read_frames;
		source_samples += read_frames * source_frame_bytes;
		buf_increment_write(dev_stream->conv_buffer,
				    write_frames * dst_frame_bytes);
	}

	return total_read;
}

/* Copy from the converted buffer to the stream shm.  These have the same format
 * at this point. */
static unsigned int capture_copy_converted_to_stream(
		struct dev_stream *dev_stream,
		struct cras_rstream *rstream,
		float software_gain_scaler)
{
	struct cras_audio_shm *shm;
	uint8_t *stream_samples;
	uint8_t *converted_samples;
	unsigned int num_frames;
	unsigned int total_written = 0;
	unsigned int write_frames;
	unsigned int frame_bytes;
	unsigned int offset;
	const struct cras_audio_format *fmt;

	shm = cras_rstream_shm(rstream);

	fmt = cras_fmt_conv_out_format(dev_stream->conv);
	frame_bytes = cras_get_format_bytes(fmt);

	offset = cras_rstream_dev_offset(rstream, dev_stream->dev_id);

	stream_samples = cras_shm_get_writeable_frames(
			shm,
			cras_rstream_get_cb_threshold(rstream),
			&rstream->audio_area->frames);
	num_frames = MIN(rstream->audio_area->frames - offset,
			 buf_queued(dev_stream->conv_buffer) /
							frame_bytes);

	ATLOG(atlog, AUDIO_THREAD_CONV_COPY,
				    shm->area->write_buf_idx,
				    rstream->audio_area->frames,
				    offset);

	while (total_written < num_frames) {
		converted_samples =
			buf_read_pointer_size(dev_stream->conv_buffer,
					      &write_frames);
		write_frames /= frame_bytes;
		write_frames = MIN(write_frames, num_frames - total_written);

		cras_audio_area_config_buf_pointers(dev_stream->conv_area,
						    fmt,
						    converted_samples);
		cras_audio_area_config_channels(dev_stream->conv_area, fmt);
		dev_stream->conv_area->frames = write_frames;

		cras_audio_area_config_buf_pointers(rstream->audio_area,
						    &rstream->format,
						    stream_samples);

		cras_audio_area_copy(rstream->audio_area, offset,
				     &rstream->format,
				     dev_stream->conv_area, 0,
				     software_gain_scaler);

		buf_increment_read(dev_stream->conv_buffer,
				   write_frames * frame_bytes);
		total_written += write_frames;
		cras_rstream_dev_offset_update(rstream, write_frames,
					       dev_stream->dev_id);
		offset = cras_rstream_dev_offset(rstream, dev_stream->dev_id);
	}

	ATLOG(atlog, AUDIO_THREAD_CAPTURE_WRITE,
				    rstream->stream_id,
				    total_written,
				    cras_shm_frames_written(shm));
	return total_written;
}

unsigned int dev_stream_capture(struct dev_stream *dev_stream,
			const struct cras_audio_area *area,
			unsigned int area_offset,
			float software_gain_scaler)
{
	struct cras_rstream *rstream = dev_stream->stream;
	struct cras_audio_shm *shm;
	uint8_t *stream_samples;
	unsigned int nread;

	/* Check if format conversion is needed. */
	if (cras_fmt_conversion_needed(dev_stream->conv)) {
		unsigned int format_bytes, fr_to_capture;

		fr_to_capture = dev_stream_capture_avail(dev_stream);
		fr_to_capture = MIN(fr_to_capture, area->frames - area_offset);

		format_bytes = cras_get_format_bytes(
				cras_fmt_conv_in_format(dev_stream->conv));
		nread = capture_with_fmt_conv(
			dev_stream,
			area->channels[0].buf + area_offset * format_bytes,
			fr_to_capture);

		capture_copy_converted_to_stream(dev_stream, rstream,
						 software_gain_scaler);
	} else {
		unsigned int offset =
			cras_rstream_dev_offset(rstream, dev_stream->dev_id);

		/* Set up the shm area and copy to it. */
		shm = cras_rstream_shm(rstream);
		stream_samples = cras_shm_get_writeable_frames(
				shm,
				cras_rstream_get_cb_threshold(rstream),
				&rstream->audio_area->frames);
		cras_audio_area_config_buf_pointers(rstream->audio_area,
						    &rstream->format,
						    stream_samples);

		nread = cras_audio_area_copy(rstream->audio_area, offset,
					     &rstream->format, area,
					     area_offset,
					     software_gain_scaler);

		ATLOG(atlog, AUDIO_THREAD_CAPTURE_WRITE,
					    rstream->stream_id,
					    nread,
					    cras_shm_frames_written(shm));
		cras_rstream_dev_offset_update(rstream, nread,
					       dev_stream->dev_id);
	}

	return nread;
}

int dev_stream_attached_devs(const struct dev_stream *dev_stream)
{
	return dev_stream->stream->num_attached_devs;
}

void dev_stream_update_frames(const struct dev_stream *dev_stream)
{
	cras_rstream_update_queued_frames(dev_stream->stream);
}

int dev_stream_playback_frames(const struct dev_stream *dev_stream)
{
	int frames;

	frames = cras_rstream_playable_frames(dev_stream->stream,
					      dev_stream->dev_id);
	if (frames < 0)
		return frames;

	if (!dev_stream->conv)
		return frames;

	return cras_fmt_conv_in_frames_to_out(dev_stream->conv, frames);
}

unsigned int dev_stream_cb_threshold(const struct dev_stream *dev_stream)
{
	const struct cras_rstream *rstream = dev_stream->stream;
	unsigned int cb_threshold = cras_rstream_get_cb_threshold(rstream);

	if (rstream->direction == CRAS_STREAM_OUTPUT)
		return cras_fmt_conv_in_frames_to_out(dev_stream->conv,
						      cb_threshold);
	else
		return cras_fmt_conv_out_frames_to_in(dev_stream->conv,
						      cb_threshold);
}

unsigned int dev_stream_capture_avail(const struct dev_stream *dev_stream)
{
	struct cras_audio_shm *shm;
	struct cras_rstream *rstream = dev_stream->stream;
	unsigned int frames_avail;
	unsigned int conv_buf_level;
	unsigned int format_bytes;
	unsigned int wlimit;
	unsigned int dev_offset =
		cras_rstream_dev_offset(rstream, dev_stream->dev_id);

	shm = cras_rstream_shm(rstream);

	wlimit = cras_rstream_get_max_write_frames(rstream);
	wlimit -= dev_offset;
	cras_shm_get_writeable_frames(shm, wlimit, &frames_avail);

	if (!dev_stream->conv)
		return frames_avail;

	format_bytes = cras_get_format_bytes(
			cras_fmt_conv_out_format(dev_stream->conv));

	/* Sample rate conversion may cause some sample left in conv_buffer
	 * take this buffer into account. */
	conv_buf_level = buf_queued(dev_stream->conv_buffer) /
			format_bytes;
	if (frames_avail <= conv_buf_level)
		return 0;
	else
		frames_avail -= conv_buf_level;

	frames_avail = MIN(frames_avail,
			   buf_available(dev_stream->conv_buffer) /
					format_bytes);

	return cras_fmt_conv_out_frames_to_in(dev_stream->conv, frames_avail);
}

/* TODO(dgreid) remove this hack to reset the time if needed. */
static void check_next_wake_time(struct dev_stream *dev_stream)
{
	struct cras_rstream *rstream = dev_stream->stream;
	struct timespec now;

	clock_gettime(CLOCK_MONOTONIC_RAW, &now);
	if (timespec_after(&now, &rstream->next_cb_ts)) {
		rstream->next_cb_ts = now;
		add_timespecs(&rstream->next_cb_ts,
			      &rstream->sleep_interval_ts);
		ATLOG(atlog, AUDIO_THREAD_STREAM_RESCHEDULE, rstream->stream_id,
		      rstream->next_cb_ts.tv_sec, rstream->next_cb_ts.tv_nsec);
		cras_server_metrics_missed_cb_event(rstream);
	}
}

void dev_stream_update_next_wake_time(struct dev_stream *dev_stream)
{
	struct cras_rstream *rstream = dev_stream->stream;

	/*
	 * The empty next_cb_ts means it is the first time update for input stream.
	 * Initialize next_cb_ts without recording missed callback.
	 */
	if (rstream->direction == CRAS_STREAM_INPUT &&
	    !timespec_is_nonzero(&rstream->next_cb_ts)) {
		clock_gettime(CLOCK_MONOTONIC_RAW, &rstream->next_cb_ts);
		add_timespecs(&rstream->next_cb_ts, &rstream->sleep_interval_ts);
		return;
	}
	/* Update next callback time according to perfect schedule. */
	add_timespecs(&rstream->next_cb_ts, &rstream->sleep_interval_ts);
	/* Reset schedule if the schedule is missed. */
	check_next_wake_time(dev_stream);
}

int dev_stream_playback_update_rstream(struct dev_stream *dev_stream)
{
	cras_rstream_update_output_read_pointer(dev_stream->stream);
	return 0;
}

static int late_enough_for_capture_callback(struct dev_stream *dev_stream)
{
	struct timespec now;
	struct cras_rstream *rstream = dev_stream->stream;
	clock_gettime(CLOCK_MONOTONIC_RAW, &now);
	add_timespecs(&now, &capture_callback_fuzz_ts);
	return timespec_after(&now, &rstream->next_cb_ts);
}

int dev_stream_capture_update_rstream(struct dev_stream *dev_stream)
{
	struct cras_rstream *rstream = dev_stream->stream;
	unsigned int frames_ready = cras_rstream_get_cb_threshold(rstream);
	int rc;

	if ((rstream->flags & TRIGGER_ONLY) && rstream->triggered)
		return 0;

	cras_rstream_update_input_write_pointer(rstream);

	/*
	 * For stream without BULK_AUDIO_OK flag, if it isn't time for
	 * this stream then skip it.
	 */
	if (!(rstream->flags & BULK_AUDIO_OK) &&
	    !late_enough_for_capture_callback(dev_stream))
		return 0;

	/* If there is not enough data for one callback, skip it. */
	if (!cras_rstream_input_level_met(rstream))
		return 0;

	/* Enough data for this stream. */
	if (rstream->flags & BULK_AUDIO_OK)
		frames_ready = cras_rstream_level(rstream);

	ATLOG(atlog, AUDIO_THREAD_CAPTURE_POST, rstream->stream_id,
	      frames_ready, rstream->shm->area->read_buf_idx);

	rc = cras_rstream_audio_ready(rstream, frames_ready);

	if (rc < 0)
		return rc;

	if (rstream->flags & TRIGGER_ONLY)
		rstream->triggered = 1;

<<<<<<< HEAD
	/* Update next callback time according to perfect schedule. */
	add_timespecs(&rstream->next_cb_ts,
		      &rstream->sleep_interval_ts);
	/* Reset schedule if the schedule is missed. */
	check_next_wake_time(dev_stream);
=======
	dev_stream_update_next_wake_time(dev_stream);
>>>>>>> e34aa15d

	return 0;
}

void cras_set_playback_timestamp(size_t frame_rate,
				 size_t frames,
				 struct cras_timespec *ts)
{
	cras_clock_gettime(CLOCK_MONOTONIC_RAW, ts);

	/* For playback, want now + samples left to be played.
	 * ts = time next written sample will be played to DAC,
	 */
	ts->tv_nsec += frames * 1000000000ULL / frame_rate;
	while (ts->tv_nsec > 1000000000ULL) {
		ts->tv_sec++;
		ts->tv_nsec -= 1000000000ULL;
	}
}

void cras_set_capture_timestamp(size_t frame_rate,
				size_t frames,
				struct cras_timespec *ts)
{
	long tmp;

	cras_clock_gettime(CLOCK_MONOTONIC_RAW, ts);

	/* For capture, now - samples left to be read.
	 * ts = time next sample to be read was captured at ADC.
	 */
	tmp = frames * (1000000000L / frame_rate);
	while (tmp > 1000000000L) {
		tmp -= 1000000000L;
		ts->tv_sec--;
	}
	if (ts->tv_nsec >= tmp)
		ts->tv_nsec -= tmp;
	else {
		tmp -= ts->tv_nsec;
		ts->tv_nsec = 1000000000L - tmp;
		ts->tv_sec--;
	}
}

void dev_stream_set_delay(const struct dev_stream *dev_stream,
			  unsigned int delay_frames)
{
	struct cras_rstream *rstream = dev_stream->stream;
	struct cras_audio_shm *shm;
	unsigned int stream_frames;

	if (rstream->direction == CRAS_STREAM_OUTPUT) {
		shm = cras_rstream_shm(rstream);
		stream_frames = cras_fmt_conv_out_frames_to_in(dev_stream->conv,
							       delay_frames);
		cras_set_playback_timestamp(rstream->format.frame_rate,
					    stream_frames +
						cras_shm_get_frames(shm),
					    &shm->area->ts);
	} else {
		shm = cras_rstream_shm(rstream);
		stream_frames = cras_fmt_conv_in_frames_to_out(dev_stream->conv,
							       delay_frames);
		if (cras_shm_frames_written(shm) == 0)
			cras_set_capture_timestamp(
					rstream->format.frame_rate,
					stream_frames,
					&shm->area->ts);
	}
}

<<<<<<< HEAD
int dev_stream_can_fetch(struct dev_stream *dev_stream)
{
	struct cras_rstream *rstream = dev_stream->stream;
	struct cras_audio_shm *shm;

	shm = cras_rstream_output_shm(rstream);

	/* Don't fetch if the previous request hasn't got response. */
	return !cras_rstream_is_pending_reply(rstream) &&
	       cras_shm_is_buffer_available(shm);
}

=======
>>>>>>> e34aa15d
int dev_stream_request_playback_samples(struct dev_stream *dev_stream,
					const struct timespec *now)
{
	int rc;

	rc = cras_rstream_request_audio(dev_stream->stream, now);
	if (rc < 0)
		return rc;

<<<<<<< HEAD
	add_timespecs(&rstream->next_cb_ts,
		      &rstream->sleep_interval_ts);
	check_next_wake_time(dev_stream);
=======
	dev_stream_update_next_wake_time(dev_stream);
>>>>>>> e34aa15d

	return 0;
}

int dev_stream_poll_stream_fd(const struct dev_stream *dev_stream)
{
	const struct cras_rstream *stream = dev_stream->stream;

	/* For streams which rely on dev level timing, we should
	 * let client response wake audio thread up. */
	if (stream_uses_input(stream) && (stream->flags & USE_DEV_TIMING) &&
	    cras_rstream_is_pending_reply(stream))
		return stream->fd;

	if (!stream_uses_output(stream) ||
	    !cras_rstream_is_pending_reply(stream) ||
	    cras_rstream_get_is_draining(stream))
		return -1;

	return stream->fd;
}

/*
 * Gets proper wake up time for an input stream. It considers both
 * time for samples to reach one callback level, and the time for next callback.
 * Returns:
 *   0 on success; negavite error code on failure. A positive value if
 *   there is no need to set wake up time for this stream.
 */
static int get_input_wake_time(struct dev_stream *dev_stream,
			       unsigned int curr_level,
			       struct timespec *level_tstamp,
			       unsigned int cap_limit,
			       int is_cap_limit_stream,
			       struct timespec *wake_time_out)
{
	struct cras_rstream *rstream = dev_stream->stream;
	struct timespec time_for_sample;
	int needed_frames_from_device;

	needed_frames_from_device = dev_stream_capture_avail(dev_stream);

	/*
	 * If this stream is not cap_limit stream, and it needs more
	 * frames than the capture limit from audio thread, don't bother
	 * re-calculating the wake time for it because
	 * |needed_frames_from_device| cannot be all copied to shm until
	 * the cap_limit stream get its samples in shm read by client
	 * and relieve the cap_limit.
	 *
	 * Note that we need to know whether this stream is cap_limit
	 * stream here because the client of cap_limit stream may read
	 * the data from shm during this time window, and cause
	 * needed_frames_from_device to be greater than cap_limit which
	 * was calculated before.
	 */
	if (!is_cap_limit_stream && needed_frames_from_device > cap_limit)
		return 1;

	/*
	 * For capture stream using device timing, the flow would be:
	 * 1. Device has less than one cb_threshold of data.
	 * 2. Device has a large chunk of data that client needs to consume
	 *    in multiple cycles.
	 * 3. Audio thread sends one block to client and goes to sleep.
	 * 4. Client sends reply to wake up audio thread.
	 * 5. Repeat 3 and 4 until there is less than one cb_threshold of data.
	 * 6. Goes to 1.
	 *
	 * In 1, we schedule the next wake up time based on the needed frames.
	 * This is needed to poll the samples from device.
	 *
	 * In 3, we do not schedule a wake up time for this stream.
	 * We let reply from client wakes up audio thread to send next
	 * cb_threshold of data.
	 *
	 * TODO(cychiang) Do we want to actually block sending data to client
	 * until client replies ? Or control the scheduling of wake up time
	 * is enough ?
	 *
	 */
	if ((rstream->flags & USE_DEV_TIMING) &&
	     cras_rstream_is_pending_reply(rstream))
		return 1;

	*wake_time_out = rstream->next_cb_ts;

	/*
	 * If current frames in the device can provide needed amount for stream,
	 * there is no need to wait.
	 */
	if (curr_level >= needed_frames_from_device)
		needed_frames_from_device = 0;
	else
		needed_frames_from_device -= curr_level;

	cras_frames_to_time(needed_frames_from_device,
			    dev_stream->dev_rate,
			    &time_for_sample);

	add_timespecs(&time_for_sample, level_tstamp);

	/* Select the time that is later so both sample and time conditions
	 * are met. */
	if (timespec_after(&time_for_sample, &rstream->next_cb_ts))
<<<<<<< HEAD
		*wake_time_out =  time_for_sample;
	/* Using device timing means the stream neglects next callback time. */
	if (rstream->flags & USE_DEV_TIMING)
		*wake_time_out =  time_for_sample;
=======
		*wake_time_out =  time_for_sample;
	/* Using device timing means the stream neglects next callback time. */
	if (rstream->flags & USE_DEV_TIMING)
		*wake_time_out =  time_for_sample;

	ATLOG(atlog, AUDIO_THREAD_STREAM_SLEEP_TIME, dev_stream->stream->stream_id,
	      wake_time_out->tv_sec, wake_time_out->tv_nsec);
>>>>>>> e34aa15d

	return 0;
}

int dev_stream_wake_time(struct dev_stream *dev_stream,
			 unsigned int curr_level,
			 struct timespec *level_tstamp,
			 unsigned int cap_limit,
			 int is_cap_limit_stream,
			 struct timespec *wake_time_out)
{
	if (dev_stream->stream->direction == CRAS_STREAM_OUTPUT) {
		/*
                 * TODO(cychiang) Implement the method for output stream.
		 * The logic should be similar to what
		 * get_next_stream_wake_from_list in audio_thread.c is doing.
		 */
		return -EINVAL;
	}

	return get_input_wake_time(dev_stream, curr_level, level_tstamp,
				   cap_limit, is_cap_limit_stream,
				   wake_time_out);
}

int dev_stream_is_pending_reply(const struct dev_stream *dev_stream)
{
	return cras_rstream_is_pending_reply(dev_stream->stream);
}

int dev_stream_flush_old_audio_messages(struct dev_stream *dev_stream)
{
	return cras_rstream_flush_old_audio_messages(dev_stream->stream);
}<|MERGE_RESOLUTION|>--- conflicted
+++ resolved
@@ -82,10 +82,6 @@
 					       stream_fmt->frame_rate,
 					       dev_fmt->frame_rate);
 
-	max_frames = max_frames_for_conversion(stream->buffer_frames,
-					       stream_fmt->frame_rate,
-					       dev_fmt->frame_rate);
-
 	if (stream->direction == CRAS_STREAM_OUTPUT) {
 		rc = config_format_converter(&out->conv,
 					     stream->direction,
@@ -581,15 +577,7 @@
 	if (rstream->flags & TRIGGER_ONLY)
 		rstream->triggered = 1;
 
-<<<<<<< HEAD
-	/* Update next callback time according to perfect schedule. */
-	add_timespecs(&rstream->next_cb_ts,
-		      &rstream->sleep_interval_ts);
-	/* Reset schedule if the schedule is missed. */
-	check_next_wake_time(dev_stream);
-=======
 	dev_stream_update_next_wake_time(dev_stream);
->>>>>>> e34aa15d
 
 	return 0;
 }
@@ -662,21 +650,6 @@
 	}
 }
 
-<<<<<<< HEAD
-int dev_stream_can_fetch(struct dev_stream *dev_stream)
-{
-	struct cras_rstream *rstream = dev_stream->stream;
-	struct cras_audio_shm *shm;
-
-	shm = cras_rstream_output_shm(rstream);
-
-	/* Don't fetch if the previous request hasn't got response. */
-	return !cras_rstream_is_pending_reply(rstream) &&
-	       cras_shm_is_buffer_available(shm);
-}
-
-=======
->>>>>>> e34aa15d
 int dev_stream_request_playback_samples(struct dev_stream *dev_stream,
 					const struct timespec *now)
 {
@@ -686,13 +659,7 @@
 	if (rc < 0)
 		return rc;
 
-<<<<<<< HEAD
-	add_timespecs(&rstream->next_cb_ts,
-		      &rstream->sleep_interval_ts);
-	check_next_wake_time(dev_stream);
-=======
 	dev_stream_update_next_wake_time(dev_stream);
->>>>>>> e34aa15d
 
 	return 0;
 }
@@ -798,20 +765,13 @@
 	/* Select the time that is later so both sample and time conditions
 	 * are met. */
 	if (timespec_after(&time_for_sample, &rstream->next_cb_ts))
-<<<<<<< HEAD
 		*wake_time_out =  time_for_sample;
 	/* Using device timing means the stream neglects next callback time. */
 	if (rstream->flags & USE_DEV_TIMING)
 		*wake_time_out =  time_for_sample;
-=======
-		*wake_time_out =  time_for_sample;
-	/* Using device timing means the stream neglects next callback time. */
-	if (rstream->flags & USE_DEV_TIMING)
-		*wake_time_out =  time_for_sample;
 
 	ATLOG(atlog, AUDIO_THREAD_STREAM_SLEEP_TIME, dev_stream->stream->stream_id,
 	      wake_time_out->tv_sec, wake_time_out->tv_nsec);
->>>>>>> e34aa15d
 
 	return 0;
 }

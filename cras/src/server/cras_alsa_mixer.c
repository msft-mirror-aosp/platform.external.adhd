--- conflicted
+++ resolved
@@ -854,8 +854,6 @@
 
 out:
 	mixer_name_free(default_controls);
-<<<<<<< HEAD
-=======
 	return rc;
 }
 
@@ -889,7 +887,6 @@
 	}
 
 	snd_mixer_selem_id_free(sid);
->>>>>>> e34aa15d
 	return rc;
 }
 

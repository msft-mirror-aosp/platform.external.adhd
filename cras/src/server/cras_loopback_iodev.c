/* Copyright (c) 2013 The Chromium OS Authors. All rights reserved.
 * Use of this source code is governed by a BSD-style license that can be
 * found in the LICENSE file.
 */

#include <pthread.h>
#include <sys/param.h>
#include <syslog.h>

#include "byte_buffer.h"
#include "cras_audio_area.h"
#include "cras_config.h"
#include "cras_iodev.h"
#include "cras_iodev_list.h"
#include "cras_types.h"
#include "cras_util.h"
#include "sfh.h"
#include "utlist.h"

#define LOOPBACK_BUFFER_SIZE 8192

static const char *loopdev_names[LOOPBACK_NUM_TYPES] = {
	"Post Mix Pre DSP Loopback",
	"Post DSP Loopback",
};

static size_t loopback_supported_rates[] = {
	48000, 0
};

static size_t loopback_supported_channel_counts[] = {
	2, 0
};

static snd_pcm_format_t loopback_supported_formats[] = {
	SND_PCM_FORMAT_S16_LE,
	0
};

/* loopack iodev.  Keep state of a loopback device.
 *    loopback_type - Pre-dsp or post-dsp.
 *    read_frames - Frames of audio data read since last dev start.
 *    started - True to indicate the target device is running, otherwise false.
 *    dev_start_time - The timestamp of the last call to configure_dev.
 *    sample_buffer - Pointer to sample buffer.
 *    sender_idx - Index of the output device to read loopback audio.
 */
struct loopback_iodev {
	struct cras_iodev base;
	enum CRAS_LOOPBACK_TYPE loopback_type;
	uint64_t read_frames;
	bool started;
	struct timespec dev_start_time;
	struct byte_buffer *sample_buffer;
	unsigned int sender_idx;
};

static int sample_hook_start(bool start, void *cb_data)
{
	struct loopback_iodev *loopdev = (struct loopback_iodev *)cb_data;
	loopdev->started = start;
	return 0;
}

/*
 * Called in the put buffer function of the sender that hooked to.
 */
static int sample_hook(const uint8_t *frames, unsigned int nframes,
		       const struct cras_audio_format *fmt,
		       void *cb_data)
{
	struct loopback_iodev *loopdev = (struct loopback_iodev *)cb_data;
	struct byte_buffer *sbuf = loopdev->sample_buffer;
	unsigned int frame_bytes = cras_get_format_bytes(fmt);
	unsigned int frames_to_copy, bytes_to_copy;

<<<<<<< HEAD
	/* If there's no active streams, the logic in frames_queued will fill
	 * zeros for loopback capture, do not accept zeros for draining device.
	 */
	if (!edev || !edev->streams)
		return 0;

=======
>>>>>>> e34aa15d
	frames_to_copy = MIN(buf_writable(sbuf) / frame_bytes, nframes);
	if (!frames_to_copy)
		return 0;

	bytes_to_copy = frames_to_copy * frame_bytes;
	memcpy(buf_write_pointer(sbuf), frames, bytes_to_copy);
	buf_increment_write(sbuf, bytes_to_copy);

	return frames_to_copy;
}

static void update_first_output_to_loopback(struct loopback_iodev *loopdev)
{
	struct cras_iodev *edev;

	/* Register loopback hook onto first enabled iodev. */
	edev = cras_iodev_list_get_first_enabled_iodev(CRAS_STREAM_OUTPUT);
	if (edev) {
		loopdev->sender_idx = edev->info.idx;
		cras_iodev_list_register_loopback(
				loopdev->loopback_type, loopdev->sender_idx,
				sample_hook, sample_hook_start,
				loopdev->base.info.idx);
	}
}

static void device_enabled_hook(struct cras_iodev *iodev, void *cb_data)
{
	struct loopback_iodev *loopdev = (struct loopback_iodev *)cb_data;

	if (iodev->direction != CRAS_STREAM_OUTPUT)
		return;

<<<<<<< HEAD
	/* Register loopback hook onto first enabled iodev. */
	edev = cras_iodev_list_get_first_enabled_iodev(
			CRAS_STREAM_OUTPUT);
	register_loopback_hook(loopdev->loopback_type, edev,
			       sample_hook, cb_data);
=======
	update_first_output_to_loopback(loopdev);
>>>>>>> e34aa15d
}

static void device_disabled_hook(struct cras_iodev *iodev, void *cb_data)
{
	struct loopback_iodev *loopdev = (struct loopback_iodev *)cb_data;

<<<<<<< HEAD
	if (iodev->direction != CRAS_STREAM_OUTPUT)
		return;

	/* Unregister loopback hook from disabled iodev. */
	register_loopback_hook(loopdev->loopback_type, iodev, NULL,
			       NULL);
=======
	if (loopdev->sender_idx != iodev->info.idx)
		return;

	/* Unregister loopback hook from disabled iodev. */
	cras_iodev_list_unregister_loopback(loopdev->loopback_type,
					    loopdev->sender_idx,
					    loopdev->base.info.idx);
	update_first_output_to_loopback(loopdev);
>>>>>>> e34aa15d
}

/*
 * iodev callbacks.
 */

static int frames_queued(const struct cras_iodev *iodev,
			 struct timespec *hw_tstamp)
{
	struct loopback_iodev *loopdev = (struct loopback_iodev *)iodev;
	struct byte_buffer *sbuf = loopdev->sample_buffer;
	unsigned int frame_bytes = cras_get_format_bytes(iodev->format);

	if (!loopdev->started) {
		unsigned int frames_since_start, frames_to_fill, bytes_to_fill;

		frames_since_start = cras_frames_since_time(
				&loopdev->dev_start_time,
				iodev->format->frame_rate);
<<<<<<< HEAD
		frames_to_fill = MIN(buf_writable(sbuf) / frame_bytes,
				     frames_since_last);
=======
		frames_to_fill = frames_since_start > loopdev->read_frames
				? frames_since_start - loopdev->read_frames
				: 0;
		frames_to_fill = MIN(buf_writable(sbuf) / frame_bytes,
				     frames_to_fill);
>>>>>>> e34aa15d
		if (frames_to_fill > 0) {
			bytes_to_fill = frames_to_fill * frame_bytes;
			memset(buf_write_pointer(sbuf), 0, bytes_to_fill);
			buf_increment_write(sbuf, bytes_to_fill);
		}
	}
<<<<<<< HEAD
	*hw_tstamp = loopdev->last_filled;
=======
	clock_gettime(CLOCK_MONOTONIC_RAW, hw_tstamp);
>>>>>>> e34aa15d
	return buf_queued(sbuf) / frame_bytes;
}

static int delay_frames(const struct cras_iodev *iodev)
{
	struct timespec tstamp;

	return frames_queued(iodev, &tstamp);
}

static int close_record_dev(struct cras_iodev *iodev)
{
	struct loopback_iodev *loopdev = (struct loopback_iodev *)iodev;
	struct byte_buffer *sbuf = loopdev->sample_buffer;

	cras_iodev_free_format(iodev);
	cras_iodev_free_audio_area(iodev);
	buf_reset(sbuf);

<<<<<<< HEAD
	edev = cras_iodev_list_get_first_enabled_iodev(CRAS_STREAM_OUTPUT);
	register_loopback_hook(loopdev->loopback_type, edev, NULL, NULL);
=======
	cras_iodev_list_unregister_loopback(loopdev->loopback_type,
					    loopdev->sender_idx,
					    loopdev->base.info.idx);
	loopdev->sender_idx = NO_DEVICE;
>>>>>>> e34aa15d
	cras_iodev_list_set_device_enabled_callback(NULL, NULL, (void *)iodev);

	return 0;
}

static int configure_record_dev(struct cras_iodev *iodev)
{
	struct loopback_iodev *loopdev = (struct loopback_iodev *)iodev;
	struct cras_iodev *edev;

	cras_iodev_init_audio_area(iodev, iodev->format->num_channels);
	clock_gettime(CLOCK_MONOTONIC_RAW, &loopdev->dev_start_time);
	loopdev->read_frames = 0;
	loopdev->started = 0;

	edev = cras_iodev_list_get_first_enabled_iodev(CRAS_STREAM_OUTPUT);
	if (edev) {
		loopdev->sender_idx = edev->info.idx;
		cras_iodev_list_register_loopback(
				loopdev->loopback_type, loopdev->sender_idx,
				sample_hook, sample_hook_start,
				iodev->info.idx);
	}
	cras_iodev_list_set_device_enabled_callback(device_enabled_hook,
						    device_disabled_hook,
						    (void *)iodev);

	return 0;
}

static int get_record_buffer(struct cras_iodev *iodev,
		      struct cras_audio_area **area,
		      unsigned *frames)
{
	struct loopback_iodev *loopdev = (struct loopback_iodev *)iodev;
	struct byte_buffer *sbuf = loopdev->sample_buffer;
	unsigned int frame_bytes = cras_get_format_bytes(iodev->format);
	unsigned int avail_frames = buf_readable(sbuf) / frame_bytes;

	*frames = MIN(avail_frames, *frames);
	iodev->area->frames = *frames;
	cras_audio_area_config_buf_pointers(iodev->area, iodev->format,
					    buf_read_pointer(sbuf));
	*area = iodev->area;

	return 0;
}

static int put_record_buffer(struct cras_iodev *iodev, unsigned nframes)
{
	struct loopback_iodev *loopdev = (struct loopback_iodev *)iodev;
	struct byte_buffer *sbuf = loopdev->sample_buffer;
	unsigned int frame_bytes = cras_get_format_bytes(iodev->format);

	buf_increment_read(sbuf, nframes * frame_bytes);
	loopdev->read_frames += nframes;
	return 0;
}

static int flush_record_buffer(struct cras_iodev *iodev)
{
	struct loopback_iodev *loopdev = (struct loopback_iodev *)iodev;
	struct byte_buffer *sbuf = loopdev->sample_buffer;
	unsigned int queued_bytes = buf_queued(sbuf);
	buf_increment_read(sbuf, queued_bytes);
	loopdev->read_frames = 0;
	return 0;
}

static void update_active_node(struct cras_iodev *iodev, unsigned node_idx,
			       unsigned dev_enabled)
{
}

static struct cras_iodev *create_loopback_iodev(enum CRAS_LOOPBACK_TYPE type)
{
	struct loopback_iodev *loopback_iodev;
	struct cras_iodev *iodev;

	loopback_iodev = calloc(1, sizeof(*loopback_iodev));
	if (loopback_iodev == NULL)
		return NULL;

	loopback_iodev->sample_buffer = byte_buffer_create(1024*16*4);
	if (loopback_iodev->sample_buffer == NULL) {
		free(loopback_iodev);
		return NULL;
	}

	loopback_iodev->loopback_type = type;

	iodev = &loopback_iodev->base;
	iodev->direction = CRAS_STREAM_INPUT;
	snprintf(iodev->info.name, ARRAY_SIZE(iodev->info.name), "%s",
		 loopdev_names[type]);
	iodev->info.name[ARRAY_SIZE(iodev->info.name) - 1] = '\0';
	iodev->info.stable_id = SuperFastHash(iodev->info.name,
					      strlen(iodev->info.name),
					      strlen(iodev->info.name));
	iodev->info.stable_id_new = iodev->info.stable_id;

	iodev->supported_rates = loopback_supported_rates;
	iodev->supported_channel_counts = loopback_supported_channel_counts;
	iodev->supported_formats = loopback_supported_formats;
	iodev->buffer_size = LOOPBACK_BUFFER_SIZE;

	iodev->frames_queued = frames_queued;
	iodev->delay_frames = delay_frames;
	iodev->update_active_node = update_active_node;
	iodev->configure_dev = configure_record_dev;
	iodev->close_dev = close_record_dev;
	iodev->get_buffer = get_record_buffer;
	iodev->put_buffer = put_record_buffer;
	iodev->flush_buffer = flush_record_buffer;

	return iodev;
}

/*
 * Exported Interface.
 */

struct cras_iodev *loopback_iodev_create(enum CRAS_LOOPBACK_TYPE type)
{
	struct cras_iodev *iodev;
	struct cras_ionode *node;
	enum CRAS_NODE_TYPE node_type;

	switch (type) {
	case LOOPBACK_POST_MIX_PRE_DSP:
		node_type = CRAS_NODE_TYPE_POST_MIX_PRE_DSP;
		break;
	case LOOPBACK_POST_DSP:
		node_type = CRAS_NODE_TYPE_POST_DSP;
		break;
	default:
		return NULL;
	}

	iodev = create_loopback_iodev(type);
	if (iodev == NULL)
		return NULL;

	/* Create a dummy ionode */
	node = (struct cras_ionode *)calloc(1, sizeof(*node));
	node->dev = iodev;
	node->type = node_type;
	node->plugged = 1;
	node->volume = 100;
	node->stable_id = iodev->info.stable_id;
	node->stable_id_new = iodev->info.stable_id_new;
	node->software_volume_needed = 0;
	node->max_software_gain = 0;
	strcpy(node->name, loopdev_names[type]);
	cras_iodev_add_node(iodev, node);
	cras_iodev_set_active_node(iodev, node);

	cras_iodev_list_add_input(iodev);

	return iodev;
}

void loopback_iodev_destroy(struct cras_iodev *iodev)
{
	struct loopback_iodev *loopdev = (struct loopback_iodev *)iodev;
	struct byte_buffer *sbuf = loopdev->sample_buffer;

	cras_iodev_list_rm_input(iodev);
        free(iodev->nodes);

	byte_buffer_destroy(&sbuf);
	free(loopdev);
}<|MERGE_RESOLUTION|>--- conflicted
+++ resolved
@@ -74,15 +74,6 @@
 	unsigned int frame_bytes = cras_get_format_bytes(fmt);
 	unsigned int frames_to_copy, bytes_to_copy;
 
-<<<<<<< HEAD
-	/* If there's no active streams, the logic in frames_queued will fill
-	 * zeros for loopback capture, do not accept zeros for draining device.
-	 */
-	if (!edev || !edev->streams)
-		return 0;
-
-=======
->>>>>>> e34aa15d
 	frames_to_copy = MIN(buf_writable(sbuf) / frame_bytes, nframes);
 	if (!frames_to_copy)
 		return 0;
@@ -116,29 +107,13 @@
 	if (iodev->direction != CRAS_STREAM_OUTPUT)
 		return;
 
-<<<<<<< HEAD
-	/* Register loopback hook onto first enabled iodev. */
-	edev = cras_iodev_list_get_first_enabled_iodev(
-			CRAS_STREAM_OUTPUT);
-	register_loopback_hook(loopdev->loopback_type, edev,
-			       sample_hook, cb_data);
-=======
 	update_first_output_to_loopback(loopdev);
->>>>>>> e34aa15d
 }
 
 static void device_disabled_hook(struct cras_iodev *iodev, void *cb_data)
 {
 	struct loopback_iodev *loopdev = (struct loopback_iodev *)cb_data;
 
-<<<<<<< HEAD
-	if (iodev->direction != CRAS_STREAM_OUTPUT)
-		return;
-
-	/* Unregister loopback hook from disabled iodev. */
-	register_loopback_hook(loopdev->loopback_type, iodev, NULL,
-			       NULL);
-=======
 	if (loopdev->sender_idx != iodev->info.idx)
 		return;
 
@@ -147,7 +122,6 @@
 					    loopdev->sender_idx,
 					    loopdev->base.info.idx);
 	update_first_output_to_loopback(loopdev);
->>>>>>> e34aa15d
 }
 
 /*
@@ -167,27 +141,18 @@
 		frames_since_start = cras_frames_since_time(
 				&loopdev->dev_start_time,
 				iodev->format->frame_rate);
-<<<<<<< HEAD
-		frames_to_fill = MIN(buf_writable(sbuf) / frame_bytes,
-				     frames_since_last);
-=======
 		frames_to_fill = frames_since_start > loopdev->read_frames
 				? frames_since_start - loopdev->read_frames
 				: 0;
 		frames_to_fill = MIN(buf_writable(sbuf) / frame_bytes,
 				     frames_to_fill);
->>>>>>> e34aa15d
 		if (frames_to_fill > 0) {
 			bytes_to_fill = frames_to_fill * frame_bytes;
 			memset(buf_write_pointer(sbuf), 0, bytes_to_fill);
 			buf_increment_write(sbuf, bytes_to_fill);
 		}
 	}
-<<<<<<< HEAD
-	*hw_tstamp = loopdev->last_filled;
-=======
 	clock_gettime(CLOCK_MONOTONIC_RAW, hw_tstamp);
->>>>>>> e34aa15d
 	return buf_queued(sbuf) / frame_bytes;
 }
 
@@ -207,15 +172,10 @@
 	cras_iodev_free_audio_area(iodev);
 	buf_reset(sbuf);
 
-<<<<<<< HEAD
-	edev = cras_iodev_list_get_first_enabled_iodev(CRAS_STREAM_OUTPUT);
-	register_loopback_hook(loopdev->loopback_type, edev, NULL, NULL);
-=======
 	cras_iodev_list_unregister_loopback(loopdev->loopback_type,
 					    loopdev->sender_idx,
 					    loopdev->base.info.idx);
 	loopdev->sender_idx = NO_DEVICE;
->>>>>>> e34aa15d
 	cras_iodev_list_set_device_enabled_callback(NULL, NULL, (void *)iodev);
 
 	return 0;

--- conflicted
+++ resolved
@@ -207,10 +207,7 @@
 struct dcblock_data {
 	struct dcblock *dcblockl;
 	struct dcblock *dcblockr;
-<<<<<<< HEAD
-=======
 	unsigned long sample_rate;
->>>>>>> e34aa15d
 
 	/* One port for input, one for output, and 1 parameter */
 	float *ports[5];
@@ -219,16 +216,12 @@
 static int dcblock_instantiate(struct dsp_module *module,
 			       unsigned long sample_rate)
 {
-<<<<<<< HEAD
-	module->data = calloc(1, sizeof(struct dcblock_data));
-=======
 	struct dcblock_data *data;
 
 	module->data = calloc(1, sizeof(struct dcblock_data));
 	data = (struct dcblock_data *) module->data;
 	data->sample_rate = sample_rate;
 
->>>>>>> e34aa15d
 	return 0;
 }
 
@@ -243,17 +236,11 @@
 {
 	struct dcblock_data *data = (struct dcblock_data *) module->data;
 	if (!data->dcblockl)
-<<<<<<< HEAD
-		data->dcblockl = dcblock_new(*data->ports[4]);
-	if (!data->dcblockr)
-		data->dcblockr = dcblock_new(*data->ports[4]);
-=======
 		data->dcblockl = dcblock_new(*data->ports[4],
 					     data->sample_rate);
 	if (!data->dcblockr)
 		data->dcblockr = dcblock_new(*data->ports[4],
 					     data->sample_rate);
->>>>>>> e34aa15d
 	if (data->ports[0] != data->ports[2])
 		memcpy(data->ports[2], data->ports[0],
 		       sizeof(float) * sample_count);
@@ -596,12 +583,9 @@
 	int i;
 	data->ext_module = ext_module;
 
-<<<<<<< HEAD
-=======
 	if (data->ext_module == NULL)
 		return;
 
->>>>>>> e34aa15d
 	for (i = 0; i < MAX_EXT_DSP_PORTS; i++)
 		ext_module->ports[i] = data->ports[i];
 }

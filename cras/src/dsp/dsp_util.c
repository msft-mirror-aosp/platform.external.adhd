/* Copyright 2013 The Chromium OS Authors. All rights reserved.
 * Use of this source code is governed by a BSD-style license that can be
 * found in the LICENSE file.
 */

#include <limits.h>
#include <syslog.h>

#include "dsp_util.h"

#ifndef max
#define max(a, b)                                                              \
	({                                                                     \
		__typeof__(a) _a = (a);                                        \
		__typeof__(b) _b = (b);                                        \
		_a > _b ? _a : _b;                                             \
	})
#endif

#ifndef min
#define min(a, b)                                                              \
	({                                                                     \
		__typeof__(a) _a = (a);                                        \
		__typeof__(b) _b = (b);                                        \
		_a < _b ? _a : _b;                                             \
	})
#endif

#undef deinterleave_stereo
#undef interleave_stereo

/* Converts shorts in range of -32768 to 32767 to floats in range of
 * -1.0f to 1.0f.
 * scvtf instruction accepts fixed point ints, so sxtl is used to lengthen
 * shorts to int with sign extension.
 */
#ifdef __aarch64__
static void deinterleave_stereo(int16_t *input, float *output1, float *output2,
				int frames)
{
	int chunk = frames >> 3;
	frames &= 7;
	/* Process 8 frames (16 samples) each loop. */
	/* L0 R0 L1 R1 L2 R2 L3 R3... -> L0 L1 L2 L3... R0 R1 R2 R3... */
	if (chunk) {
		// clang-format off
		__asm__ __volatile__(
			"1:                                         \n"
			"ld2  {v2.8h, v3.8h}, [%[input]], #32       \n"
			"subs %w[chunk], %w[chunk], #1              \n"
			"sxtl   v0.4s, v2.4h                        \n"
			"sxtl2  v1.4s, v2.8h                        \n"
			"sxtl   v2.4s, v3.4h                        \n"
			"sxtl2  v3.4s, v3.8h                        \n"
			"scvtf  v0.4s, v0.4s, #15                   \n"
			"scvtf  v1.4s, v1.4s, #15                   \n"
			"scvtf  v2.4s, v2.4s, #15                   \n"
			"scvtf  v3.4s, v3.4s, #15                   \n"
			"st1    {v0.4s, v1.4s}, [%[output1]], #32   \n"
			"st1    {v2.4s, v3.4s}, [%[output2]], #32   \n"
			"b.ne   1b                                  \n"
			: /* output */
			  [chunk]"+r"(chunk),
			  [input]"+r"(input),
			  [output1]"+r"(output1),
			  [output2]"+r"(output2)
			: /* input */
			: /* clobber */
			  "v0", "v1", "v2", "v3", "memory", "cc");
		// clang-format on
	}

	/* The remaining samples. */
	while (frames--) {
		*output1++ = *input++ / 32768.0f;
		*output2++ = *input++ / 32768.0f;
	}
}
#define deinterleave_stereo deinterleave_stereo

/* Converts floats in range of -1.0f to 1.0f to shorts in range of
 * -32768 to 32767 with rounding to nearest, with ties (0.5) rounding away
 * from zero.
 * Rounding is achieved by using fcvtas instruction. (a = away)
 * The float scaled to a range of -32768 to 32767 by adding 15 to the exponent.
 * Add to exponent is equivalent to multiply for exponent range of 0 to 239,
 * which is 2.59 * 10^33.  A signed saturating add (sqadd) limits exponents
 * from 240 to 255 to clamp to 255.
 * For very large values, beyond +/- 2 billion, fcvtas will clamp the result
 * to the min or max value that fits an int.
 * For other values, sqxtn clamps the output to -32768 to 32767 range.
 */
static void interleave_stereo(float *input1, float *input2, int16_t *output,
			      int frames)
{
	/* Process 4 frames (8 samples) each loop. */
	/* L0 L1 L2 L3, R0 R1 R2 R3 -> L0 R0 L1 R1, L2 R2 L3 R3 */
	int chunk = frames >> 2;
	frames &= 3;

	if (chunk) {
		// clang-format off
		__asm__ __volatile__(
			"dup    v2.4s, %w[scale]                    \n"
			"1:                                         \n"
			"ld1    {v0.4s}, [%[input1]], #16           \n"
			"ld1    {v1.4s}, [%[input2]], #16           \n"
			"subs   %w[chunk], %w[chunk], #1            \n"
			"sqadd  v0.4s, v0.4s, v2.4s                 \n"
			"sqadd  v1.4s, v1.4s, v2.4s                 \n"
			"fcvtas v0.4s, v0.4s                        \n"
			"fcvtas v1.4s, v1.4s                        \n"
			"sqxtn  v0.4h, v0.4s                        \n"
			"sqxtn  v1.4h, v1.4s                        \n"
			"st2    {v0.4h, v1.4h}, [%[output]], #16    \n"
			"b.ne   1b                                  \n"
			: /* output */
			  [chunk]"+r"(chunk),
			  [input1]"+r"(input1),
			  [input2]"+r"(input2),
			  [output]"+r"(output)
			: /* input */
			  [scale]"r"(15 << 23)
			: /* clobber */
			  "v0", "v1", "v2", "memory", "cc");
		// clang-format on
	}

	/* The remaining samples */
	while (frames--) {
		float f;
		f = *input1++ * 32768.0f;
		f += (f >= 0) ? 0.5f : -0.5f;
		*output++ = max(-32768, min(32767, (int)(f)));
		f = *input2++ * 32768.0f;
		f += (f >= 0) ? 0.5f : -0.5f;
		*output++ = max(-32768, min(32767, (int)(f)));
	}
}
#define interleave_stereo interleave_stereo
#endif

#ifdef __ARM_NEON__
#include <arm_neon.h>

static void deinterleave_stereo(int16_t *input, float *output1, float *output2,
				int frames)
{
	/* Process 8 frames (16 samples) each loop. */
	/* L0 R0 L1 R1 L2 R2 L3 R3... -> L0 L1 L2 L3... R0 R1 R2 R3... */
	int chunk = frames >> 3;
	frames &= 7;
	if (chunk) {
		// clang-format off
		__asm__ __volatile__(
			"1:					    \n"
			"vld2.16 {d0-d3}, [%[input]]!		    \n"
			"subs %[chunk], #1			    \n"
			"vmovl.s16 q3, d3			    \n"
			"vmovl.s16 q2, d2			    \n"
			"vmovl.s16 q1, d1			    \n"
			"vmovl.s16 q0, d0			    \n"
			"vcvt.f32.s32 q3, q3, #15		    \n"
			"vcvt.f32.s32 q2, q2, #15		    \n"
			"vcvt.f32.s32 q1, q1, #15		    \n"
			"vcvt.f32.s32 q0, q0, #15		    \n"
			"vst1.32 {d4-d7}, [%[output2]]!		    \n"
			"vst1.32 {d0-d3}, [%[output1]]!		    \n"
			"bne 1b					    \n"
			: /* output */
			  [chunk]"+r"(chunk),
			  [input]"+r"(input),
			  [output1]"+r"(output1),
			  [output2]"+r"(output2)
			: /* input */
			: /* clobber */
			  "q0", "q1", "q2", "q3", "memory", "cc");
		// clang-format on
	}

	/* The remaining samples. */
	while (frames--) {
		*output1++ = *input++ / 32768.0f;
		*output2++ = *input++ / 32768.0f;
	}
}
#define deinterleave_stereo deinterleave_stereo

/* Converts floats in range of -1.0f to 1.0f to shorts in range of
 * -32768 to 32767 with rounding to nearest, with ties (0.5) rounding away
 * from zero.
 * Rounding is achieved by adding 0.5 or -0.5 adjusted for fixed point
 * precision, and then converting float to fixed point using vcvt instruction
 * which truncated toward zero.
 * For very large values, beyond +/- 2 billion, vcvt will clamp the result
 * to the min or max value that fits an int.
 * For other values, vqmovn clamps the output to -32768 to 32767 range.
 */
static void interleave_stereo(float *input1, float *input2, int16_t *output,
			      int frames)
{
	/* Process 4 frames (8 samples) each loop. */
	/* L0 L1 L2 L3, R0 R1 R2 R3 -> L0 R0 L1 R1, L2 R2 L3 R3 */
	float32x4_t pos = vdupq_n_f32(0.5f / 32768.0f);
	float32x4_t neg = vdupq_n_f32(-0.5f / 32768.0f);
	int chunk = frames >> 2;
	frames &= 3;

	if (chunk) {
		// clang-format off
		__asm__ __volatile__(
			"veor q0, q0, q0			    \n"
			"1:					    \n"
			"vld1.32 {d2-d3}, [%[input1]]!		    \n"
			"vld1.32 {d4-d5}, [%[input2]]!		    \n"
			"subs %[chunk], #1			    \n"
			/* We try to round to the nearest number by adding 0.5
			 * to positive input, and adding -0.5 to the negative
			 * input, then truncate.
			 */
			"vcgt.f32 q3, q1, q0			    \n"
			"vcgt.f32 q4, q2, q0			    \n"
			"vbsl q3, %q[pos], %q[neg]		    \n"
			"vbsl q4, %q[pos], %q[neg]		    \n"
			"vadd.f32 q1, q1, q3			    \n"
			"vadd.f32 q2, q2, q4			    \n"
			"vcvt.s32.f32 q1, q1, #15		    \n"
			"vcvt.s32.f32 q2, q2, #15		    \n"
			"vqmovn.s32 d2, q1			    \n"
			"vqmovn.s32 d3, q2			    \n"
			"vst2.16 {d2-d3}, [%[output]]!		    \n"
			"bne 1b					    \n"
			: /* output */
			  [chunk]"+r"(chunk),
			  [input1]"+r"(input1),
			  [input2]"+r"(input2),
			  [output]"+r"(output)
			: /* input */
			  [pos]"w"(pos),
			  [neg]"w"(neg)
			: /* clobber */
			  "q0", "q1", "q2", "q3", "q4", "memory", "cc");
		// clang-format on
	}

	/* The remaining samples */
	while (frames--) {
		float f;
		f = *input1++ * 32768.0f;
		f += (f >= 0) ? 0.5f : -0.5f;
		*output++ = max(-32768, min(32767, (int)(f)));
		f = *input2++ * 32768.0f;
		f += (f >= 0) ? 0.5f : -0.5f;
		*output++ = max(-32768, min(32767, (int)(f)));
	}
}
#define interleave_stereo interleave_stereo
#endif

#ifdef __SSE3__
#include <emmintrin.h>

/* Converts shorts in range of -32768 to 32767 to floats in range of
 * -1.0f to 1.0f.
 * pslld and psrad shifts are used to isolate the low and high word, but
 * each in a different range:
 * The low word is shifted to the high bits in range 0x80000000 .. 0x7fff0000.
 * The high word is shifted to the low bits in range 0x00008000 .. 0x00007fff.
 * cvtdq2ps converts ints to floats as is.
 * mulps is used to normalize the range of the low and high words, adjusting
 * for high and low words being in different range.
 */
static void deinterleave_stereo(int16_t *input, float *output1, float *output2,
				int frames)
{
	/* Process 8 frames (16 samples) each loop. */
	/* L0 R0 L1 R1 L2 R2 L3 R3... -> L0 L1 L2 L3... R0 R1 R2 R3... */
	int chunk = frames >> 3;
	frames &= 7;
	if (chunk) {
		// clang-format off
		__asm__ __volatile__(
			"1:                                         \n"
			"lddqu (%[input]), %%xmm0                   \n"
			"lddqu 16(%[input]), %%xmm1                 \n"
			"add $32, %[input]                          \n"
			"movdqa %%xmm0, %%xmm2                      \n"
			"movdqa %%xmm1, %%xmm3                      \n"
			"pslld $16, %%xmm0                          \n"
			"pslld $16, %%xmm1                          \n"
			"psrad $16, %%xmm2                          \n"
			"psrad $16, %%xmm3                          \n"
			"cvtdq2ps %%xmm0, %%xmm0                    \n"
			"cvtdq2ps %%xmm1, %%xmm1                    \n"
			"cvtdq2ps %%xmm2, %%xmm2                    \n"
			"cvtdq2ps %%xmm3, %%xmm3                    \n"
			"mulps %[scale_2_n31], %%xmm0               \n"
			"mulps %[scale_2_n31], %%xmm1               \n"
			"mulps %[scale_2_n15], %%xmm2               \n"
			"mulps %[scale_2_n15], %%xmm3               \n"
			"movdqu %%xmm0, (%[output1])                \n"
			"movdqu %%xmm1, 16(%[output1])              \n"
			"movdqu %%xmm2, (%[output2])                \n"
			"movdqu %%xmm3, 16(%[output2])              \n"
			"add $32, %[output1]                        \n"
			"add $32, %[output2]                        \n"
			"sub $1, %[chunk]                           \n"
			"jnz 1b                                     \n"
			: /* output */
			  [chunk]"+r"(chunk),
			  [input]"+r"(input),
			  [output1]"+r"(output1),
			  [output2]"+r"(output2)
			: /* input */
			  [scale_2_n31]"x"(_mm_set1_ps(1.0f/(1<<15)/(1<<16))),
			  [scale_2_n15]"x"(_mm_set1_ps(1.0f/(1<<15)))
			: /* clobber */
			  "xmm0", "xmm1", "xmm2", "xmm3", "memory", "cc");
		// clang-format on
	}

	/* The remaining samples. */
	while (frames--) {
		*output1++ = *input++ / 32768.0f;
		*output2++ = *input++ / 32768.0f;
	}
}
#define deinterleave_stereo deinterleave_stereo

/* Converts floats in range of -1.0f to 1.0f to shorts in range of
 * -32768 to 32767 with rounding to nearest, with ties (0.5) rounding to
 * even.
 * For very large values, beyond +/- 2 billion, cvtps2dq will produce
 * 0x80000000 and packssdw will clamp -32768.
 */
static void interleave_stereo(float *input1, float *input2, int16_t *output,
			      int frames)
{
	/* Process 4 frames (8 samples) each loop. */
	/* L0 L1 L2 L3, R0 R1 R2 R3 -> L0 R0 L1 R1, L2 R2 L3 R3 */
	int chunk = frames >> 2;
	frames &= 3;

	if (chunk) {
		// clang-format off
		__asm__ __volatile__(
			"1:                                         \n"
			"lddqu (%[input1]), %%xmm0                  \n"
			"lddqu (%[input2]), %%xmm2                  \n"
			"add $16, %[input1]                         \n"
			"add $16, %[input2]                         \n"
			"movaps %%xmm0, %%xmm1                      \n"
			"unpcklps %%xmm2, %%xmm0                    \n"
			"unpckhps %%xmm2, %%xmm1                    \n"
			"paddsw %[scale_2_15], %%xmm0               \n"
			"paddsw %[scale_2_15], %%xmm1               \n"
			"cvtps2dq %%xmm0, %%xmm0                    \n"
			"cvtps2dq %%xmm1, %%xmm1                    \n"
			"packssdw %%xmm1, %%xmm0                    \n"
			"movdqu %%xmm0, (%[output])                 \n"
			"add $16, %[output]                         \n"
			"sub $1, %[chunk]                           \n"
			"jnz 1b                                     \n"
			: /* output */
			  [chunk]"+r"(chunk),
			  [input1]"+r"(input1),
			  [input2]"+r"(input2),
			  [output]"+r"(output)
			: /* input */
			  [scale_2_15]"x"(_mm_set1_epi32(15 << 23)),
			  [clamp_large]"x"(_mm_set1_ps(32767.0f))
			: /* clobber */
			  "xmm0", "xmm1", "xmm2", "memory", "cc");
		// clang-format on
	}

	/* The remaining samples */
	while (frames--) {
		float f;
		f = *input1++ * 32768.0f;
		f += (f >= 0) ? 0.5f : -0.5f;
		*output++ = max(-32768, min(32767, (int)(f)));
		f = *input2++ * 32768.0f;
		f += (f >= 0) ? 0.5f : -0.5f;
		*output++ = max(-32768, min(32767, (int)(f)));
	}
}
#define interleave_stereo interleave_stereo
#endif

static void dsp_util_deinterleave_s16le(int16_t *input, float *const *output,
<<<<<<< HEAD
				 int channels, int frames)
=======
					int channels, int frames)
>>>>>>> e34aa15d
{
	float *output_ptr[channels];
	int i, j;

#ifdef deinterleave_stereo
	if (channels == 2) {
		deinterleave_stereo(input, output[0], output[1], frames);
		return;
	}
#endif

	for (i = 0; i < channels; i++)
		output_ptr[i] = output[i];

	for (i = 0; i < frames; i++)
		for (j = 0; j < channels; j++)
			*(output_ptr[j]++) = *input++ / 32768.0f;
}

<<<<<<< HEAD

=======
>>>>>>> e34aa15d
static void dsp_util_deinterleave_s24le(int32_t *input, float *const *output,
					int channels, int frames)
{
	float *output_ptr[channels];
	int i, j;

	for (i = 0; i < channels; i++)
		output_ptr[i] = output[i];

	for (i = 0; i < frames; i++)
		for (j = 0; j < channels; j++, input++)
<<<<<<< HEAD
			*(output_ptr[j]++) =
				(*input << 8) / 2147483648.0f;
=======
			*(output_ptr[j]++) = (*input << 8) / 2147483648.0f;
>>>>>>> e34aa15d
}

static void dsp_util_deinterleave_s243le(uint8_t *input, float *const *output,
					 int channels, int frames)
{
	float *output_ptr[channels];
	int32_t sample;
	int i, j;

	for (i = 0; i < channels; i++)
		output_ptr[i] = output[i];

	for (i = 0; i < frames; i++)
		for (j = 0; j < channels; j++, input += 3) {
			sample = 0;
			memcpy((uint8_t *)&sample + 1, input, 3);
			*(output_ptr[j]++) = sample / 2147483648.0f;
		}
}

static void dsp_util_deinterleave_s32le(int32_t *input, float *const *output,
					int channels, int frames)
{
	float *output_ptr[channels];
	int i, j;

	for (i = 0; i < channels; i++)
		output_ptr[i] = output[i];

	for (i = 0; i < frames; i++)
		for (j = 0; j < channels; j++, input++)
			*(output_ptr[j]++) = *input / 2147483648.0f;
}

int dsp_util_deinterleave(uint8_t *input, float *const *output, int channels,
			  snd_pcm_format_t format, int frames)
{
	switch (format) {
	case SND_PCM_FORMAT_S16_LE:
<<<<<<< HEAD
		dsp_util_deinterleave_s16le((int16_t *)input, output,
					    channels, frames);
		break;
	case SND_PCM_FORMAT_S24_LE:
		dsp_util_deinterleave_s24le((int32_t *)input, output,
					  channels, frames);
		break;
	case SND_PCM_FORMAT_S24_3LE:
		dsp_util_deinterleave_s243le(input, output,
					     channels, frames);
		break;
	case SND_PCM_FORMAT_S32_LE:
		dsp_util_deinterleave_s32le((int32_t *)input, output,
					     channels, frames);
=======
		dsp_util_deinterleave_s16le((int16_t *)input, output, channels,
					    frames);
		break;
	case SND_PCM_FORMAT_S24_LE:
		dsp_util_deinterleave_s24le((int32_t *)input, output, channels,
					    frames);
		break;
	case SND_PCM_FORMAT_S24_3LE:
		dsp_util_deinterleave_s243le(input, output, channels, frames);
		break;
	case SND_PCM_FORMAT_S32_LE:
		dsp_util_deinterleave_s32le((int32_t *)input, output, channels,
					    frames);
>>>>>>> e34aa15d
		break;
	default:
		syslog(LOG_ERR, "Invalid format to deinterleave");
		return -EINVAL;
	}
	return 0;
}

static void dsp_util_interleave_s16le(float *const *input, int16_t *output,
				      int channels, int frames)
{
	float *input_ptr[channels];
	int i, j;

#ifdef interleave_stereo
	if (channels == 2) {
		interleave_stereo(input[0], input[1], output, frames);
		return;
	}
#endif

	for (i = 0; i < channels; i++)
		input_ptr[i] = input[i];

	for (i = 0; i < frames; i++)
		for (j = 0; j < channels; j++) {
			float f = *(input_ptr[j]++) * 32768.0f;
			f += (f >= 0) ? 0.5f : -0.5f;
			*output++ = max(-32768, min(32767, (int)(f)));
		}
}

static void dsp_util_interleave_s24le(float *const *input, int32_t *output,
				      int channels, int frames)
{
	float *input_ptr[channels];
	int i, j;

	for (i = 0; i < channels; i++)
		input_ptr[i] = input[i];

	for (i = 0; i < frames; i++)
		for (j = 0; j < channels; j++, output++) {
			float f = *(input_ptr[j]++) * 2147483648.0f;
			f += (f >= 0) ? 0.5f : -0.5f;
			*output = max((float)INT_MIN, min((float)INT_MAX, f));
<<<<<<< HEAD
			*output >>= 8;
=======
			*output = (*output >> 8) & 0x00ffffff;
>>>>>>> e34aa15d
		}
}

static void dsp_util_interleave_s243le(float *const *input, uint8_t *output,
				       int channels, int frames)
{
	float *input_ptr[channels];
	int i, j;
	int32_t tmp;

	for (i = 0; i < channels; i++)
		input_ptr[i] = input[i];

	for (i = 0; i < frames; i++)
		for (j = 0; j < channels; j++, output += 3) {
			float f = *(input_ptr[j]++) * 2147483648.0f;
			f += (f >= 0) ? 0.5f : -0.5f;
			tmp = max((float)INT_MIN, min((float)INT_MAX, f));
			tmp >>= 8;
			memcpy(output, &tmp, 3);
		}
}

static void dsp_util_interleave_s32le(float *const *input, int32_t *output,
				      int channels, int frames)
{
	float *input_ptr[channels];
	int i, j;

	for (i = 0; i < channels; i++)
		input_ptr[i] = input[i];

	for (i = 0; i < frames; i++)
		for (j = 0; j < channels; j++, output++) {
			float f = *(input_ptr[j]++) * 2147483648.0f;
			f += (f >= 0) ? 0.5f : -0.5f;
			*output = max((float)INT_MIN, min((float)INT_MAX, f));
		}
}

int dsp_util_interleave(float *const *input, uint8_t *output, int channels,
			snd_pcm_format_t format, int frames)
{
	switch (format) {
	case SND_PCM_FORMAT_S16_LE:
<<<<<<< HEAD
		dsp_util_interleave_s16le(input, (int16_t *)output,
					  channels, frames);
		break;
	case SND_PCM_FORMAT_S24_LE:
		dsp_util_interleave_s24le(input, (int32_t *)output,
					  channels, frames);
=======
		dsp_util_interleave_s16le(input, (int16_t *)output, channels,
					  frames);
		break;
	case SND_PCM_FORMAT_S24_LE:
		dsp_util_interleave_s24le(input, (int32_t *)output, channels,
					  frames);
>>>>>>> e34aa15d
		break;
	case SND_PCM_FORMAT_S24_3LE:
		dsp_util_interleave_s243le(input, output, channels, frames);
		break;
	case SND_PCM_FORMAT_S32_LE:
<<<<<<< HEAD
		dsp_util_interleave_s32le(input, (int32_t *)output,
					  channels, frames);
=======
		dsp_util_interleave_s32le(input, (int32_t *)output, channels,
					  frames);
>>>>>>> e34aa15d
		break;
	default:
		syslog(LOG_ERR, "Invalid format to interleave");
		return -EINVAL;
	}
	return 0;
}

void dsp_enable_flush_denormal_to_zero()
{
#if defined(__i386__) || defined(__x86_64__)
	unsigned int mxcsr;
	mxcsr = __builtin_ia32_stmxcsr();
	__builtin_ia32_ldmxcsr(mxcsr | 0x8040);
#elif defined(__aarch64__)
	uint64_t cw;
	__asm__ __volatile__("mrs    %0, fpcr			    \n"
			     "orr    %0, %0, #0x1000000		    \n"
			     "msr    fpcr, %0			    \n"
			     "isb					    \n"
			     : "=r"(cw)::"memory");
#elif defined(__arm__)
	uint32_t cw;
	__asm__ __volatile__("vmrs   %0, fpscr			    \n"
			     "orr    %0, %0, #0x1000000		    \n"
			     "vmsr   fpscr, %0			    \n"
			     : "=r"(cw)::"memory");
#else
#warning "Don't know how to disable denorms. Performace may suffer."
#endif
}<|MERGE_RESOLUTION|>--- conflicted
+++ resolved
@@ -389,11 +389,7 @@
 #endif
 
 static void dsp_util_deinterleave_s16le(int16_t *input, float *const *output,
-<<<<<<< HEAD
-				 int channels, int frames)
-=======
 					int channels, int frames)
->>>>>>> e34aa15d
 {
 	float *output_ptr[channels];
 	int i, j;
@@ -413,10 +409,6 @@
 			*(output_ptr[j]++) = *input++ / 32768.0f;
 }
 
-<<<<<<< HEAD
-
-=======
->>>>>>> e34aa15d
 static void dsp_util_deinterleave_s24le(int32_t *input, float *const *output,
 					int channels, int frames)
 {
@@ -428,12 +420,7 @@
 
 	for (i = 0; i < frames; i++)
 		for (j = 0; j < channels; j++, input++)
-<<<<<<< HEAD
-			*(output_ptr[j]++) =
-				(*input << 8) / 2147483648.0f;
-=======
 			*(output_ptr[j]++) = (*input << 8) / 2147483648.0f;
->>>>>>> e34aa15d
 }
 
 static void dsp_util_deinterleave_s243le(uint8_t *input, float *const *output,
@@ -473,22 +460,6 @@
 {
 	switch (format) {
 	case SND_PCM_FORMAT_S16_LE:
-<<<<<<< HEAD
-		dsp_util_deinterleave_s16le((int16_t *)input, output,
-					    channels, frames);
-		break;
-	case SND_PCM_FORMAT_S24_LE:
-		dsp_util_deinterleave_s24le((int32_t *)input, output,
-					  channels, frames);
-		break;
-	case SND_PCM_FORMAT_S24_3LE:
-		dsp_util_deinterleave_s243le(input, output,
-					     channels, frames);
-		break;
-	case SND_PCM_FORMAT_S32_LE:
-		dsp_util_deinterleave_s32le((int32_t *)input, output,
-					     channels, frames);
-=======
 		dsp_util_deinterleave_s16le((int16_t *)input, output, channels,
 					    frames);
 		break;
@@ -502,7 +473,6 @@
 	case SND_PCM_FORMAT_S32_LE:
 		dsp_util_deinterleave_s32le((int32_t *)input, output, channels,
 					    frames);
->>>>>>> e34aa15d
 		break;
 	default:
 		syslog(LOG_ERR, "Invalid format to deinterleave");
@@ -549,11 +519,7 @@
 			float f = *(input_ptr[j]++) * 2147483648.0f;
 			f += (f >= 0) ? 0.5f : -0.5f;
 			*output = max((float)INT_MIN, min((float)INT_MAX, f));
-<<<<<<< HEAD
-			*output >>= 8;
-=======
 			*output = (*output >> 8) & 0x00ffffff;
->>>>>>> e34aa15d
 		}
 }
 
@@ -599,33 +565,19 @@
 {
 	switch (format) {
 	case SND_PCM_FORMAT_S16_LE:
-<<<<<<< HEAD
-		dsp_util_interleave_s16le(input, (int16_t *)output,
-					  channels, frames);
-		break;
-	case SND_PCM_FORMAT_S24_LE:
-		dsp_util_interleave_s24le(input, (int32_t *)output,
-					  channels, frames);
-=======
 		dsp_util_interleave_s16le(input, (int16_t *)output, channels,
 					  frames);
 		break;
 	case SND_PCM_FORMAT_S24_LE:
 		dsp_util_interleave_s24le(input, (int32_t *)output, channels,
 					  frames);
->>>>>>> e34aa15d
 		break;
 	case SND_PCM_FORMAT_S24_3LE:
 		dsp_util_interleave_s243le(input, output, channels, frames);
 		break;
 	case SND_PCM_FORMAT_S32_LE:
-<<<<<<< HEAD
-		dsp_util_interleave_s32le(input, (int32_t *)output,
-					  channels, frames);
-=======
 		dsp_util_interleave_s32le(input, (int32_t *)output, channels,
 					  frames);
->>>>>>> e34aa15d
 		break;
 	default:
 		syslog(LOG_ERR, "Invalid format to interleave");

--- conflicted
+++ resolved
@@ -56,11 +56,8 @@
 	CRAS_SERVER_REGISTER_NOTIFICATION,
 	CRAS_SERVER_SET_AEC_DUMP,
 	CRAS_SERVER_RELOAD_AEC_CONFIG,
-<<<<<<< HEAD
-=======
 	CRAS_SERVER_DUMP_BT,
 	CRAS_SERVER_SET_BT_WBS_ENABLED,
->>>>>>> e34aa15d
 };
 
 enum CRAS_CLIENT_MESSAGE_ID {
@@ -360,8 +357,6 @@
 	m->header.length = sizeof(*m);
 }
 
-<<<<<<< HEAD
-=======
 /* Dump bluetooth events and state changes. */
 struct __attribute__ ((__packed__)) cras_dump_bt {
 	struct cras_server_message header;
@@ -373,7 +368,6 @@
 	m->header.length = sizeof(*m);
 }
 
->>>>>>> e34aa15d
 /* Dump current audio thread snapshots to shard memory with the client. */
 struct __attribute__ ((__packed__)) cras_dump_snapshots {
 	struct cras_server_message header;
@@ -514,8 +508,6 @@
 	m->header.length = sizeof(*m);
 }
 
-<<<<<<< HEAD
-=======
 /* Sets the flag to enable or disable bluetooth wideband speech feature. */
 struct __attribute__ ((__packed__)) cras_set_bt_wbs_enabled {
 	struct cras_server_message header;
@@ -530,7 +522,6 @@
 	m->enabled = enabled;
 }
 
->>>>>>> e34aa15d
 struct __attribute__ ((__packed__)) cras_register_notification {
 		struct cras_server_message header;
 		uint32_t msg_id;

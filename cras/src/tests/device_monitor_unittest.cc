// Copyright 2016 The Chromium OS Authors. All rights reserved.
// Use of this source code is governed by a BSD-style license that can be
// found in the LICENSE file.

#include <stdio.h>
#include <gtest/gtest.h>

extern "C" {
#include "cras_device_monitor.c"
#include "cras_iodev.h"
#include "cras_main_message.h"
}

static enum CRAS_MAIN_MESSAGE_TYPE type_set;
static struct cras_device_monitor_message *sent_msg;
static int resume_dev_called;
unsigned int resume_dev_idx;
static int suspend_dev_called;
unsigned int suspend_dev_idx;
static int set_mute_called;
unsigned int mute_dev_idx;
unsigned int fake_dev_idx = 123;

void ResetStubData() {
  type_set = (enum CRAS_MAIN_MESSAGE_TYPE)0;
  resume_dev_called = 0;
  resume_dev_idx = 0;
  suspend_dev_called = 0;
  suspend_dev_idx = 0;
  set_mute_called = 0;
  mute_dev_idx = 0;
}

namespace {

TEST(DeviceMonitorTestSuite, Init) {
  ResetStubData();

  cras_device_monitor_init();

  EXPECT_EQ(type_set, CRAS_MAIN_MONITOR_DEVICE);
}

TEST(DeviceMonitorTestSuite, ResetDevice) {
  ResetStubData();
  // sent_msg will be filled with message content in cras_main_message_send.
  sent_msg = (struct cras_device_monitor_message *)calloc(1, sizeof(*sent_msg));

  cras_device_monitor_reset_device(fake_dev_idx);

  EXPECT_EQ(sent_msg->header.type, CRAS_MAIN_MONITOR_DEVICE);
  EXPECT_EQ(sent_msg->header.length, sizeof(*sent_msg));
  EXPECT_EQ(sent_msg->message_type, RESET_DEVICE);
  EXPECT_EQ(sent_msg->dev_idx, fake_dev_idx);

  free(sent_msg);
}

TEST(DeviceMonitorTestSuite, HandleResetDevice) {
  struct cras_device_monitor_message msg;
  struct cras_main_message *main_message =
      reinterpret_cast<struct cras_main_message *>(&msg);

  ResetStubData();

  // Filled msg with message content for resetting device.
  init_device_msg(&msg, RESET_DEVICE, fake_dev_idx);
  // Assume the pipe works fine and main message handler receives the same
  // message.
  handle_device_message(main_message, NULL);

  // Verify that disable/enable functions are called with correct device.
  EXPECT_EQ(resume_dev_called, 1);
  EXPECT_EQ(resume_dev_idx, fake_dev_idx);
  EXPECT_EQ(suspend_dev_called, 1);
  EXPECT_EQ(suspend_dev_idx, fake_dev_idx);
}

TEST(DeviceMonitorTestSuite, MuteDevice) {
  ResetStubData();
  // sent_msg will be filled with message content in cras_main_message_send.
  sent_msg = (struct cras_device_monitor_message *)calloc(1, sizeof(*sent_msg));

  cras_device_monitor_set_device_mute_state(fake_dev_idx);

  EXPECT_EQ(sent_msg->header.type, CRAS_MAIN_MONITOR_DEVICE);
  EXPECT_EQ(sent_msg->header.length, sizeof(*sent_msg));
  EXPECT_EQ(sent_msg->message_type, SET_MUTE_STATE);
  EXPECT_EQ(sent_msg->dev_idx, fake_dev_idx);

  free(sent_msg);
}

TEST(DeviceMonitorTestSuite, HandleMuteDevice) {
  struct cras_device_monitor_message msg;
  struct cras_main_message *main_message =
      reinterpret_cast<struct cras_main_message *>(&msg);

  ResetStubData();

  // Filled msg with message content for device mute/unmute.
  init_device_msg(&msg, SET_MUTE_STATE, fake_dev_idx);
  // Assume the pipe works fine and main message handler receives the same
  // message.
  handle_device_message(main_message, NULL);

  // Verify that cras_iodev_set_mute is called with correct device.
  EXPECT_EQ(set_mute_called, 1);
  EXPECT_EQ(mute_dev_idx, fake_dev_idx);
}

extern "C" {

int cras_main_message_add_handler(enum CRAS_MAIN_MESSAGE_TYPE type,
                                  cras_message_callback callback,
                                  void *callback_data) {
  type_set = type;
  return 0;
}

int cras_main_message_send(struct cras_main_message *msg) {
  // Copy the sent message so we can examine it in the test later.
  memcpy(sent_msg, msg, sizeof(*sent_msg));
  return 0;
};

void cras_iodev_list_resume_dev(unsigned int dev_idx) {
  resume_dev_called++;
  resume_dev_idx = dev_idx;
}

<<<<<<< HEAD
void cras_iodev_list_disable_dev(struct cras_iodev *dev, bool force) {
  disable_dev_called++;
  disable_dev = dev;
=======
void cras_iodev_list_suspend_dev(unsigned int dev_idx) {
  suspend_dev_called++;
  suspend_dev_idx = dev_idx;
>>>>>>> e34aa15d
}

void cras_iodev_list_set_dev_mute(unsigned int dev_idx) {
  set_mute_called++;
  mute_dev_idx = dev_idx;
}

}  // extern "C"
}  // namespace

int main(int argc, char **argv) {
  ::testing::InitGoogleTest(&argc, argv);
  int rc = RUN_ALL_TESTS();

  return rc;
}<|MERGE_RESOLUTION|>--- conflicted
+++ resolved
@@ -129,15 +129,9 @@
   resume_dev_idx = dev_idx;
 }
 
-<<<<<<< HEAD
-void cras_iodev_list_disable_dev(struct cras_iodev *dev, bool force) {
-  disable_dev_called++;
-  disable_dev = dev;
-=======
 void cras_iodev_list_suspend_dev(unsigned int dev_idx) {
   suspend_dev_called++;
   suspend_dev_idx = dev_idx;
->>>>>>> e34aa15d
 }
 
 void cras_iodev_list_set_dev_mute(unsigned int dev_idx) {

--- conflicted
+++ resolved
@@ -361,8 +361,6 @@
   EXPECT_EQ(tstamp.tv_nsec, time_now.tv_nsec);
   iodev->close_dev(iodev);
   a2dp_iodev_destroy(iodev);
-<<<<<<< HEAD
-=======
 }
 
 TEST_F(A2dpIodev, NoStreamState) {
@@ -394,7 +392,6 @@
   iodev->no_stream(iodev, 0);
   frames = iodev->frames_queued(iodev, &tstamp);
   ASSERT_EQ(888, frames);
->>>>>>> e34aa15d
 }
 
 } // namespace

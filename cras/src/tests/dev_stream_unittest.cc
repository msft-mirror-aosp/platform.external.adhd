// Copyright (c) 2014 The Chromium OS Authors. All rights reserved.
// Use of this source code is governed by a BSD-style license that can be
// found in the LICENSE file.

#include <stdio.h>
#include <gtest/gtest.h>

extern "C" {
#include "audio_thread_log.h"
#include "byte_buffer.h"
#include "cras_audio_area.h"
#include "cras_rstream.h"
#include "cras_shm.h"
#include "cras_types.h"
#include "dev_stream.h"
}

namespace {

extern "C" {
struct audio_thread_event_log *atlog;
unsigned int max_frames_for_conversion(
    unsigned int stream_frames,
    unsigned int stream_rate,
    unsigned int device_rate);
};

static struct timespec clock_gettime_retspec;
static struct timespec cb_ts;

static const int kBufferFrames = 1024;
static const struct cras_audio_format fmt_s16le_44_1 = {
  SND_PCM_FORMAT_S16_LE,
  44100,
  2,
};
static const struct cras_audio_format fmt_s16le_48 = {
  SND_PCM_FORMAT_S16_LE,
  48000,
  2,
};
static const struct cras_audio_format fmt_s16le_48_mono = {
  SND_PCM_FORMAT_S16_LE,
  48000,
  1,
};
static const struct cras_audio_format fmt_s16le_8 = {
  SND_PCM_FORMAT_S16_LE,
  8000,
  2,
};

struct cras_audio_area_copy_call {
  const struct cras_audio_area *dst;
  unsigned int dst_offset;
  unsigned int dst_format_bytes;
  const struct cras_audio_area *src;
  unsigned int src_offset;
  float software_gain_scaler;
};

struct fmt_conv_call {
  struct cras_fmt_conv *conv;
  uint8_t *in_buf;
  uint8_t *out_buf;
  size_t in_frames;
  size_t out_frames;
};

struct mix_add_call {
  int16_t *dst;
  int16_t *src;
  unsigned int count;
  unsigned int index;
  int mute;
  float mix_vol;
};

struct rstream_get_readable_call {
  struct cras_rstream *rstream;
  unsigned int offset;
  unsigned int num_called;
};

static int config_format_converter_called;
static const struct cras_audio_format *config_format_converter_from_fmt;
static int config_format_converter_frames;
static struct cras_fmt_conv *config_format_converter_conv;
static struct cras_audio_format in_fmt;
static struct cras_audio_format out_fmt;
static struct cras_audio_area_copy_call copy_area_call;
static struct fmt_conv_call conv_frames_call;
static int cras_audio_area_create_num_channels_val;
static int cras_fmt_conversion_needed_val;
static int cras_fmt_conv_set_linear_resample_rates_called;
static float cras_fmt_conv_set_linear_resample_rates_from;
static float cras_fmt_conv_set_linear_resample_rates_to;

static unsigned int rstream_playable_frames_ret;
static struct mix_add_call mix_add_call;
static struct rstream_get_readable_call rstream_get_readable_call;
static unsigned int rstream_get_readable_num;
static uint8_t *rstream_get_readable_ptr;

static struct cras_audio_format *cras_rstream_post_processing_format_val;
static int cras_rstream_audio_ready_called;
static int cras_rstream_audio_ready_count;
static int cras_rstream_is_pending_reply_ret;
static int cras_rstream_flush_old_audio_messages_called;
<<<<<<< HEAD
=======
static int cras_server_metrics_missed_cb_event_called;
>>>>>>> e34aa15d

class CreateSuite : public testing::Test{
  protected:
    virtual void SetUp() {
      in_fmt.format = SND_PCM_FORMAT_S16_LE;
      out_fmt.format = SND_PCM_FORMAT_S16_LE;
      in_fmt.num_channels = 2;
      out_fmt.num_channels = 2;

      SetupShm(&rstream_.shm);

      rstream_.stream_id = 0x10001;
      rstream_.buffer_frames = kBufferFrames;
      rstream_.cb_threshold = kBufferFrames / 2;
      rstream_.is_draining = 0;
      rstream_.stream_type = CRAS_STREAM_TYPE_DEFAULT;
      rstream_.direction = CRAS_STREAM_OUTPUT;
      rstream_.format.format = SND_PCM_FORMAT_S16_LE;
      rstream_.format.num_channels = 2;
      rstream_.format = fmt_s16le_44_1;
      rstream_.flags = 0;
      rstream_.num_missed_cb = 0;

      config_format_converter_from_fmt = NULL;
      config_format_converter_called = 0;
      cras_fmt_conversion_needed_val = 0;
      cras_fmt_conv_set_linear_resample_rates_called = 0;

      cras_rstream_audio_ready_called = 0;
      cras_rstream_audio_ready_count = 0;
      cras_rstream_is_pending_reply_ret = 0;
      cras_rstream_flush_old_audio_messages_called = 0;
<<<<<<< HEAD
=======
      cras_server_metrics_missed_cb_event_called = 0;
>>>>>>> e34aa15d

      memset(&copy_area_call, 0xff, sizeof(copy_area_call));
      memset(&conv_frames_call, 0xff, sizeof(conv_frames_call));

      atlog = audio_thread_event_log_init();

      devstr.stream = &rstream_;
      devstr.conv = NULL;
      devstr.conv_buffer = NULL;
      devstr.conv_buffer_size_frames = 0;

      area = (struct cras_audio_area*)calloc(1,
          sizeof(*area) + 2 * sizeof(struct cras_channel_area));
      area->num_channels = 2;
      channel_area_set_channel(&area->channels[0], CRAS_CH_FL);
      channel_area_set_channel(&area->channels[1], CRAS_CH_FR);
      area->channels[0].step_bytes = 4;
      area->channels[0].buf = (uint8_t *)(cap_buf);
      area->channels[1].step_bytes = 4;
      area->channels[1].buf = (uint8_t *)(cap_buf + 1);
      area->frames = kBufferFrames;

      stream_area = (struct cras_audio_area*)calloc(1,
          sizeof(*area) + 2 * sizeof(struct cras_channel_area));
      stream_area->num_channels = 2;
      rstream_.audio_area = stream_area;
<<<<<<< HEAD
      int16_t *shm_samples = (int16_t *)rstream_.shm.area->samples;
=======
      int16_t* shm_samples = (int16_t*)rstream_.shm->area->samples;
>>>>>>> e34aa15d
      stream_area->channels[0].step_bytes = 4;
      stream_area->channels[0].buf = (uint8_t *)(shm_samples);
      stream_area->channels[1].step_bytes = 4;
      stream_area->channels[1].buf = (uint8_t *)(shm_samples + 1);
    }

    virtual void TearDown() {
      free(area);
      free(stream_area);
<<<<<<< HEAD
      free(rstream_.shm.area);
=======
      free(rstream_.shm->area);
      free(rstream_.shm);
>>>>>>> e34aa15d
      audio_thread_event_log_deinit(atlog);
    }

    void SetupShm(struct cras_audio_shm** shm_out) {
      int16_t *buf;
      struct cras_audio_shm* shm;

      shm = static_cast<struct cras_audio_shm*>(
          calloc(1, sizeof(struct cras_audio_shm)));

      shm->area = static_cast<struct cras_audio_shm_area *>(
          calloc(1, kBufferFrames * 4 + sizeof(cras_audio_shm_area)));
      cras_shm_set_frame_bytes(shm, 4);
      cras_shm_set_used_size(shm,
                             kBufferFrames * cras_shm_frame_bytes(shm));

      buf = (int16_t *)shm->area->samples;
      for (size_t i = 0; i < kBufferFrames * 2; i++)
        buf[i] = i;
      cras_shm_set_mute(shm, 0);
      cras_shm_set_volume_scaler(shm, 1.0);

      *shm_out = shm;
    }

    void SetUpFmtConv(unsigned int in_rate, unsigned int out_rate,
                      unsigned int conv_buf_size) {
      in_fmt.frame_rate = in_rate;
      out_fmt.frame_rate = out_rate;
      cras_fmt_conversion_needed_val = 1;

      devstr.conv = (struct cras_fmt_conv *)0xdead;
      devstr.conv_buffer =
          (struct byte_buffer *)byte_buffer_create(conv_buf_size * 4);
      devstr.conv_buffer_size_frames = kBufferFrames * 2;

      devstr.conv_area = (struct cras_audio_area*)calloc(1,
          sizeof(*area) + 2 * sizeof(*area->channels));
      devstr.conv_area->num_channels = 2;
      devstr.conv_area->channels[0].step_bytes = 4;
      devstr.conv_area->channels[0].buf = (uint8_t *)(devstr.conv_buffer->bytes);
      devstr.conv_area->channels[1].step_bytes = 4;
      devstr.conv_area->channels[1].buf =
          (uint8_t *)(devstr.conv_buffer->bytes + 1);
    }

  struct dev_stream devstr;
  struct cras_audio_area *area;
  struct cras_audio_area *stream_area;
  int16_t cap_buf[kBufferFrames * 2];
  struct cras_rstream rstream_;
};

TEST_F(CreateSuite, CaptureNoSRC) {
  float software_gain_scaler = 10;

  dev_stream_capture(&devstr, area, 0, software_gain_scaler);

  EXPECT_EQ(stream_area, copy_area_call.dst);
  EXPECT_EQ(0, copy_area_call.dst_offset);
  EXPECT_EQ(4, copy_area_call.dst_format_bytes);
  EXPECT_EQ(area, copy_area_call.src);
  EXPECT_EQ(software_gain_scaler, copy_area_call.software_gain_scaler);

}

TEST_F(CreateSuite, CaptureSRCSmallConverterBuffer) {
  float software_gain_scaler = 10;
  unsigned int conv_buf_avail_at_input_rate;
  int nread;

  SetUpFmtConv(44100, 32000, kBufferFrames / 4);
  nread = dev_stream_capture(&devstr, area, 0, software_gain_scaler);
<<<<<<< HEAD

  // |nread| is bound by small converter buffer size (kBufferFrames / 4)
  conv_buf_avail_at_input_rate =
      cras_frames_at_rate(out_fmt.frame_rate,
                          (kBufferFrames / 4),
                          in_fmt.frame_rate);

  EXPECT_EQ(conv_buf_avail_at_input_rate, nread);
=======

  // |nread| is bound by small converter buffer size (kBufferFrames / 4)
  conv_buf_avail_at_input_rate =
      cras_frames_at_rate(out_fmt.frame_rate,
                          (kBufferFrames / 4),
                          in_fmt.frame_rate);

  EXPECT_EQ(conv_buf_avail_at_input_rate, nread);
  EXPECT_EQ((struct cras_fmt_conv *)0xdead, conv_frames_call.conv);
  EXPECT_EQ((uint8_t *)cap_buf, conv_frames_call.in_buf);
  EXPECT_EQ(devstr.conv_buffer->bytes, conv_frames_call.out_buf);

  EXPECT_EQ(conv_buf_avail_at_input_rate, conv_frames_call.in_frames);

  // Expect number of output frames is limited by the size of converter buffer.
  EXPECT_EQ(kBufferFrames / 4, conv_frames_call.out_frames);

  EXPECT_EQ(stream_area, copy_area_call.dst);
  EXPECT_EQ(0, copy_area_call.dst_offset);
  EXPECT_EQ(4, copy_area_call.dst_format_bytes);
  EXPECT_EQ(devstr.conv_area, copy_area_call.src);
  EXPECT_EQ(software_gain_scaler, copy_area_call.software_gain_scaler);

  free(devstr.conv_area);
  byte_buffer_destroy(&devstr.conv_buffer);
}

TEST_F(CreateSuite, CaptureSRCLargeConverterBuffer) {
  float software_gain_scaler = 10;
  unsigned int stream_avail_at_input_rate;
  int nread;

  SetUpFmtConv(44100, 32000, kBufferFrames * 2);
  nread = dev_stream_capture(&devstr, area, 0, software_gain_scaler);

  // Available frames at stream side is bound by cb_threshold, which
  // equals to kBufferFrames / 2.
  stream_avail_at_input_rate =
      cras_frames_at_rate(out_fmt.frame_rate,
                          (kBufferFrames / 2),
                          in_fmt.frame_rate);

  EXPECT_EQ(stream_avail_at_input_rate, nread);
>>>>>>> e34aa15d
  EXPECT_EQ((struct cras_fmt_conv *)0xdead, conv_frames_call.conv);
  EXPECT_EQ((uint8_t *)cap_buf, conv_frames_call.in_buf);
  EXPECT_EQ(devstr.conv_buffer->bytes, conv_frames_call.out_buf);

<<<<<<< HEAD
  EXPECT_EQ(conv_buf_avail_at_input_rate, conv_frames_call.in_frames);

  // Expect number of output frames is limited by the size of converter buffer.
  EXPECT_EQ(kBufferFrames / 4, conv_frames_call.out_frames);

  EXPECT_EQ(stream_area, copy_area_call.dst);
  EXPECT_EQ(0, copy_area_call.dst_offset);
  EXPECT_EQ(4, copy_area_call.dst_format_bytes);
  EXPECT_EQ(devstr.conv_area, copy_area_call.src);
  EXPECT_EQ(software_gain_scaler, copy_area_call.software_gain_scaler);

  free(devstr.conv_area);
  byte_buffer_destroy(&devstr.conv_buffer);
}

TEST_F(CreateSuite, CaptureSRCLargeConverterBuffer) {
  float software_gain_scaler = 10;
  unsigned int stream_avail_at_input_rate;
  int nread;

  SetUpFmtConv(44100, 32000, kBufferFrames * 2);
  nread = dev_stream_capture(&devstr, area, 0, software_gain_scaler);

  // Available frames at stream side is bound by cb_threshold, which
  // equals to kBufferFrames / 2.
  stream_avail_at_input_rate =
      cras_frames_at_rate(out_fmt.frame_rate,
                          (kBufferFrames / 2),
                          in_fmt.frame_rate);

  EXPECT_EQ(stream_avail_at_input_rate, nread);
  EXPECT_EQ((struct cras_fmt_conv *)0xdead, conv_frames_call.conv);
  EXPECT_EQ((uint8_t *)cap_buf, conv_frames_call.in_buf);
  EXPECT_EQ(devstr.conv_buffer->bytes, conv_frames_call.out_buf);

=======
>>>>>>> e34aa15d
  // Expect number of input frames is limited by |stream_avail_at_input_rate|
  // at format conversion.
  EXPECT_EQ(stream_avail_at_input_rate, conv_frames_call.in_frames);

  // Expect number of output frames is limited by the size of converter buffer.
  EXPECT_EQ(kBufferFrames * 2, conv_frames_call.out_frames);

  EXPECT_EQ(stream_area, copy_area_call.dst);
  EXPECT_EQ(0, copy_area_call.dst_offset);
  EXPECT_EQ(4, copy_area_call.dst_format_bytes);
  EXPECT_EQ(devstr.conv_area, copy_area_call.src);
  EXPECT_EQ(software_gain_scaler, copy_area_call.software_gain_scaler);

  free(devstr.conv_area);
  byte_buffer_destroy(&devstr.conv_buffer);
}

TEST_F(CreateSuite, CreateSRC44to48) {
  struct dev_stream *dev_stream;

  rstream_.format = fmt_s16le_44_1;
  in_fmt.frame_rate = 44100;  // Input to converter is stream rate.
  out_fmt.frame_rate = 48000;  // Output from converter is device rate.
  config_format_converter_conv = reinterpret_cast<struct cras_fmt_conv*>(0x33);
  dev_stream = dev_stream_create(&rstream_, 0, &fmt_s16le_48, (void *)0x55,
                                 &cb_ts);
  EXPECT_EQ(1, config_format_converter_called);
  EXPECT_NE(static_cast<byte_buffer*>(NULL), dev_stream->conv_buffer);
  // Converter tmp and output buffers are large enough for device output.
  unsigned int device_frames =
      cras_frames_at_rate(in_fmt.frame_rate, kBufferFrames,
                          out_fmt.frame_rate);
  EXPECT_LE(kBufferFrames, device_frames); // Sanity check.
  EXPECT_LE(device_frames, config_format_converter_frames);
  EXPECT_LE(device_frames, dev_stream->conv_buffer_size_frames);
  dev_stream_destroy(dev_stream);
}

TEST_F(CreateSuite, CreateSRC44from48Input) {
  struct dev_stream *dev_stream;
  struct cras_audio_format processed_fmt = fmt_s16le_48;

  processed_fmt.num_channels = 1;
  rstream_.format = fmt_s16le_44_1;
  rstream_.direction = CRAS_STREAM_INPUT;
  in_fmt.frame_rate = 48000;  // Input to converter is device rate.
  out_fmt.frame_rate = 44100;  // Output from converter is stream rate.
  config_format_converter_conv = reinterpret_cast<struct cras_fmt_conv*>(0x33);
  cras_rstream_post_processing_format_val = &processed_fmt;
  dev_stream = dev_stream_create(&rstream_, 0, &fmt_s16le_48, (void *)0x55,
                                 &cb_ts);
  EXPECT_EQ(1, config_format_converter_called);
  EXPECT_NE(static_cast<byte_buffer*>(NULL), dev_stream->conv_buffer);
  // Converter tmp and output buffers are large enough for device input.
  unsigned int device_frames =
      cras_frames_at_rate(out_fmt.frame_rate, kBufferFrames,
                          in_fmt.frame_rate);
  EXPECT_LE(kBufferFrames, device_frames); // Sanity check.
  EXPECT_LE(device_frames, config_format_converter_frames);
  EXPECT_EQ(&processed_fmt, config_format_converter_from_fmt);
  EXPECT_LE(device_frames, dev_stream->conv_buffer_size_frames);
  dev_stream_destroy(dev_stream);
}

TEST_F(CreateSuite, CreateSRC48to44) {
  struct dev_stream *dev_stream;

  rstream_.format = fmt_s16le_48;
  in_fmt.frame_rate = 48000;  // Stream rate.
  out_fmt.frame_rate = 44100;  // Device rate.
  config_format_converter_conv = reinterpret_cast<struct cras_fmt_conv*>(0x33);
  dev_stream = dev_stream_create(&rstream_, 0, &fmt_s16le_44_1, (void *)0x55,
                                 &cb_ts);
  EXPECT_EQ(1, config_format_converter_called);
  EXPECT_NE(static_cast<byte_buffer*>(NULL), dev_stream->conv_buffer);
  // Converter tmp and output buffers are large enough for stream input.
  EXPECT_LE(kBufferFrames, config_format_converter_frames);
  EXPECT_LE(kBufferFrames, dev_stream->conv_buffer_size_frames);
  dev_stream_destroy(dev_stream);
}

TEST_F(CreateSuite, CreateSRC48from44Input) {
  struct dev_stream *dev_stream;

  rstream_.format = fmt_s16le_48;
  rstream_.direction = CRAS_STREAM_INPUT;
  in_fmt.frame_rate = 44100;  // Device rate.
  out_fmt.frame_rate = 48000;  // Stream rate.
  config_format_converter_conv = reinterpret_cast<struct cras_fmt_conv*>(0x33);
  dev_stream = dev_stream_create(&rstream_, 0, &fmt_s16le_44_1, (void *)0x55,
                                 &cb_ts);
  EXPECT_EQ(1, config_format_converter_called);
  EXPECT_NE(static_cast<byte_buffer*>(NULL), dev_stream->conv_buffer);
  // Converter tmp and output buffers are large enough for stream output.
  EXPECT_LE(kBufferFrames, config_format_converter_frames);
  EXPECT_LE(kBufferFrames, dev_stream->conv_buffer_size_frames);
<<<<<<< HEAD
  dev_stream_destroy(dev_stream);
}

TEST_F(CreateSuite, CreateSRC8to48) {
  struct dev_stream *dev_stream;

  rstream_.format = fmt_s16le_8;
  in_fmt.frame_rate = 8000;  // Stream rate.
  out_fmt.frame_rate = 48000;  // Device rate.
  config_format_converter_conv = reinterpret_cast<struct cras_fmt_conv*>(0x33);
  dev_stream = dev_stream_create(&rstream_, 0, &fmt_s16le_48, (void *)0x55,
                                 &cb_ts);
  EXPECT_EQ(1, config_format_converter_called);
  EXPECT_NE(static_cast<byte_buffer*>(NULL), dev_stream->conv_buffer);
  // Converter tmp and output buffers are large enough for device output.
  unsigned int device_frames =
      cras_frames_at_rate(in_fmt.frame_rate, kBufferFrames,
                          out_fmt.frame_rate);
  EXPECT_LE(kBufferFrames, device_frames); // Sanity check.
  EXPECT_LE(device_frames, config_format_converter_frames);
  EXPECT_LE(device_frames, dev_stream->conv_buffer_size_frames);
  dev_stream_destroy(dev_stream);
}

TEST_F(CreateSuite, CreateSRC8from48Input) {
  struct dev_stream *dev_stream;

  rstream_.format = fmt_s16le_8;
  rstream_.direction = CRAS_STREAM_INPUT;
  in_fmt.frame_rate = 48000;  // Device rate.
  out_fmt.frame_rate = 8000;  // Stream rate.
  config_format_converter_conv = reinterpret_cast<struct cras_fmt_conv*>(0x33);
  dev_stream = dev_stream_create(&rstream_, 0, &fmt_s16le_48, (void *)0x55,
                                 &cb_ts);
  EXPECT_EQ(1, config_format_converter_called);
  EXPECT_NE(static_cast<byte_buffer*>(NULL), dev_stream->conv_buffer);
  // Converter tmp and output buffers are large enough for device input.
  unsigned int device_frames =
      cras_frames_at_rate(out_fmt.frame_rate, kBufferFrames,
                          in_fmt.frame_rate);
  EXPECT_LE(kBufferFrames, device_frames); // Sanity check.
  EXPECT_LE(device_frames, config_format_converter_frames);
  EXPECT_LE(device_frames, dev_stream->conv_buffer_size_frames);
  dev_stream_destroy(dev_stream);
}

TEST_F(CreateSuite, CreateSRC48to8) {
  struct dev_stream *dev_stream;

  rstream_.format = fmt_s16le_48;
  in_fmt.frame_rate = 48000;  // Stream rate.
  out_fmt.frame_rate = 8000;  // Device rate.
  config_format_converter_conv = reinterpret_cast<struct cras_fmt_conv*>(0x33);
  dev_stream = dev_stream_create(&rstream_, 0, &fmt_s16le_8, (void *)0x55,
                                 &cb_ts);
  EXPECT_EQ(1, config_format_converter_called);
  EXPECT_NE(static_cast<byte_buffer*>(NULL), dev_stream->conv_buffer);
  // Converter tmp and output buffers are large enough for stream input.
  EXPECT_LE(kBufferFrames, config_format_converter_frames);
  EXPECT_LE(kBufferFrames, dev_stream->conv_buffer_size_frames);
  dev_stream_destroy(dev_stream);
}

TEST_F(CreateSuite, CreateSRC48from8Input) {
  struct dev_stream *dev_stream;

  rstream_.format = fmt_s16le_48;
  rstream_.direction = CRAS_STREAM_INPUT;
  in_fmt.frame_rate = 8000;  // Device rate.
  out_fmt.frame_rate = 48000;  // Stream rate.
  config_format_converter_conv = reinterpret_cast<struct cras_fmt_conv*>(0x33);
  dev_stream = dev_stream_create(&rstream_, 0, &fmt_s16le_8, (void *)0x55,
                                 &cb_ts);
  EXPECT_EQ(1, config_format_converter_called);
  EXPECT_NE(static_cast<byte_buffer*>(NULL), dev_stream->conv_buffer);
  // Converter tmp and output buffers are large enough for stream output.
  EXPECT_LE(kBufferFrames, config_format_converter_frames);
  EXPECT_LE(kBufferFrames, dev_stream->conv_buffer_size_frames);
  dev_stream_destroy(dev_stream);
}

=======
  dev_stream_destroy(dev_stream);
}

TEST_F(CreateSuite, CreateSRC8to48) {
  struct dev_stream *dev_stream;

  rstream_.format = fmt_s16le_8;
  in_fmt.frame_rate = 8000;  // Stream rate.
  out_fmt.frame_rate = 48000;  // Device rate.
  config_format_converter_conv = reinterpret_cast<struct cras_fmt_conv*>(0x33);
  dev_stream = dev_stream_create(&rstream_, 0, &fmt_s16le_48, (void *)0x55,
                                 &cb_ts);
  EXPECT_EQ(1, config_format_converter_called);
  EXPECT_NE(static_cast<byte_buffer*>(NULL), dev_stream->conv_buffer);
  // Converter tmp and output buffers are large enough for device output.
  unsigned int device_frames =
      cras_frames_at_rate(in_fmt.frame_rate, kBufferFrames,
                          out_fmt.frame_rate);
  EXPECT_LE(kBufferFrames, device_frames); // Sanity check.
  EXPECT_LE(device_frames, config_format_converter_frames);
  EXPECT_LE(device_frames, dev_stream->conv_buffer_size_frames);
  dev_stream_destroy(dev_stream);
}

TEST_F(CreateSuite, CreateSRC8from48Input) {
  struct dev_stream *dev_stream;

  rstream_.format = fmt_s16le_8;
  rstream_.direction = CRAS_STREAM_INPUT;
  in_fmt.frame_rate = 48000;  // Device rate.
  out_fmt.frame_rate = 8000;  // Stream rate.
  config_format_converter_conv = reinterpret_cast<struct cras_fmt_conv*>(0x33);
  dev_stream = dev_stream_create(&rstream_, 0, &fmt_s16le_48, (void *)0x55,
                                 &cb_ts);
  EXPECT_EQ(1, config_format_converter_called);
  EXPECT_NE(static_cast<byte_buffer*>(NULL), dev_stream->conv_buffer);
  // Converter tmp and output buffers are large enough for device input.
  unsigned int device_frames =
      cras_frames_at_rate(out_fmt.frame_rate, kBufferFrames,
                          in_fmt.frame_rate);
  EXPECT_LE(kBufferFrames, device_frames); // Sanity check.
  EXPECT_LE(device_frames, config_format_converter_frames);
  EXPECT_LE(device_frames, dev_stream->conv_buffer_size_frames);
  dev_stream_destroy(dev_stream);
}

TEST_F(CreateSuite, CreateSRC48to8) {
  struct dev_stream *dev_stream;

  rstream_.format = fmt_s16le_48;
  in_fmt.frame_rate = 48000;  // Stream rate.
  out_fmt.frame_rate = 8000;  // Device rate.
  config_format_converter_conv = reinterpret_cast<struct cras_fmt_conv*>(0x33);
  dev_stream = dev_stream_create(&rstream_, 0, &fmt_s16le_8, (void *)0x55,
                                 &cb_ts);
  EXPECT_EQ(1, config_format_converter_called);
  EXPECT_NE(static_cast<byte_buffer*>(NULL), dev_stream->conv_buffer);
  // Converter tmp and output buffers are large enough for stream input.
  EXPECT_LE(kBufferFrames, config_format_converter_frames);
  EXPECT_LE(kBufferFrames, dev_stream->conv_buffer_size_frames);
  dev_stream_destroy(dev_stream);
}

TEST_F(CreateSuite, CreateSRC48from8Input) {
  struct dev_stream *dev_stream;

  rstream_.format = fmt_s16le_48;
  rstream_.direction = CRAS_STREAM_INPUT;
  in_fmt.frame_rate = 8000;  // Device rate.
  out_fmt.frame_rate = 48000;  // Stream rate.
  config_format_converter_conv = reinterpret_cast<struct cras_fmt_conv*>(0x33);
  dev_stream = dev_stream_create(&rstream_, 0, &fmt_s16le_8, (void *)0x55,
                                 &cb_ts);
  EXPECT_EQ(1, config_format_converter_called);
  EXPECT_NE(static_cast<byte_buffer*>(NULL), dev_stream->conv_buffer);
  // Converter tmp and output buffers are large enough for stream output.
  EXPECT_LE(kBufferFrames, config_format_converter_frames);
  EXPECT_LE(kBufferFrames, dev_stream->conv_buffer_size_frames);
  dev_stream_destroy(dev_stream);
}

>>>>>>> e34aa15d
TEST_F(CreateSuite, CreateSRC48MonoFrom44StereoInput) {
  struct dev_stream *dev_stream;

  rstream_.format = fmt_s16le_48_mono;
  rstream_.direction = CRAS_STREAM_INPUT;
  in_fmt.frame_rate = 44100;  // Device rate.
  out_fmt.frame_rate = 48000;  // Stream rate.
  config_format_converter_conv = reinterpret_cast<struct cras_fmt_conv*>(0x33);
  dev_stream = dev_stream_create(&rstream_, 0, &fmt_s16le_44_1, (void *)0x55,
                                 &cb_ts);
  EXPECT_EQ(1, config_format_converter_called);
  EXPECT_NE(static_cast<byte_buffer*>(NULL), dev_stream->conv_buffer);
  // Converter tmp and output buffers are large enough for stream output.
  EXPECT_LE(kBufferFrames, config_format_converter_frames);
  EXPECT_LE(kBufferFrames, dev_stream->conv_buffer_size_frames);
  EXPECT_EQ(dev_stream->conv_buffer_size_frames * 4,
            dev_stream->conv_buffer->max_size);
  EXPECT_EQ(2, cras_audio_area_create_num_channels_val);
  dev_stream_destroy(dev_stream);
}

TEST_F(CreateSuite, CaptureAvailConvBufHasSamples) {
  struct dev_stream *dev_stream;
  unsigned int avail;

  rstream_.format = fmt_s16le_48;
  rstream_.direction = CRAS_STREAM_INPUT;
  config_format_converter_conv = reinterpret_cast<struct cras_fmt_conv*>(0x33);
  dev_stream = dev_stream_create(&rstream_, 0, &fmt_s16le_44_1, (void *)0x55,
                                 &cb_ts);
  EXPECT_EQ(1, config_format_converter_called);
  EXPECT_NE(static_cast<byte_buffer*>(NULL), dev_stream->conv_buffer);
  EXPECT_LE(cras_frames_at_rate(in_fmt.frame_rate, kBufferFrames,
                                out_fmt.frame_rate),
            dev_stream->conv_buffer_size_frames);
  EXPECT_EQ(dev_stream->conv_buffer_size_frames * 4,
            dev_stream->conv_buffer->max_size);
  EXPECT_EQ(2, cras_audio_area_create_num_channels_val);

  buf_increment_write(dev_stream->conv_buffer, 50 * 4);
  avail = dev_stream_capture_avail(dev_stream);

  EXPECT_EQ(cras_frames_at_rate(48000, 512 - 50, 44100), avail);

  dev_stream_destroy(dev_stream);
}

TEST_F(CreateSuite, SetDevRateNotMasterDev) {
  struct dev_stream *dev_stream;
  unsigned int dev_id = 9;

  rstream_.format = fmt_s16le_48;
  rstream_.direction = CRAS_STREAM_INPUT;
  rstream_.master_dev.dev_id = 4;
  config_format_converter_conv =
      reinterpret_cast<struct cras_fmt_conv*>(0x33);
  dev_stream = dev_stream_create(&rstream_, dev_id, &fmt_s16le_44_1,
                                 (void *)0x55, &cb_ts);

  dev_stream_set_dev_rate(dev_stream, 44100, 1.01, 1.0, 0);
  EXPECT_EQ(1, cras_fmt_conv_set_linear_resample_rates_called);
  EXPECT_EQ(44100, cras_fmt_conv_set_linear_resample_rates_from);
  EXPECT_EQ(44541, cras_fmt_conv_set_linear_resample_rates_to);

  dev_stream_set_dev_rate(dev_stream, 44100, 1.01, 1.0, 1);
  EXPECT_EQ(2, cras_fmt_conv_set_linear_resample_rates_called);
  EXPECT_EQ(44100, cras_fmt_conv_set_linear_resample_rates_from);
  EXPECT_LE(44541, cras_fmt_conv_set_linear_resample_rates_to);

  dev_stream_set_dev_rate(dev_stream, 44100, 1.0, 1.01, -1);
  EXPECT_EQ(3, cras_fmt_conv_set_linear_resample_rates_called);
  EXPECT_EQ(44100, cras_fmt_conv_set_linear_resample_rates_from);
  EXPECT_GE(43663, cras_fmt_conv_set_linear_resample_rates_to);
  dev_stream_destroy(dev_stream);
}

TEST_F(CreateSuite, SetDevRateMasterDev) {
  struct dev_stream *dev_stream;
  unsigned int dev_id = 9;
  unsigned int expected_ts_nsec;

  rstream_.format = fmt_s16le_48;
  rstream_.direction = CRAS_STREAM_INPUT;
  rstream_.master_dev.dev_id = dev_id;
  config_format_converter_conv =
      reinterpret_cast<struct cras_fmt_conv*>(0x33);
  dev_stream = dev_stream_create(&rstream_, dev_id, &fmt_s16le_44_1,
                                 (void *)0x55, &cb_ts);

  dev_stream_set_dev_rate(dev_stream, 44100, 1.01, 1.0, 0);
  EXPECT_EQ(1, cras_fmt_conv_set_linear_resample_rates_called);
  EXPECT_EQ(44100, cras_fmt_conv_set_linear_resample_rates_from);
  EXPECT_EQ(44100, cras_fmt_conv_set_linear_resample_rates_to);
  expected_ts_nsec = 1000000000.0 * kBufferFrames / 2.0 / 48000.0 / 1.01;
  EXPECT_EQ(0, rstream_.sleep_interval_ts.tv_sec);
  EXPECT_EQ(expected_ts_nsec, rstream_.sleep_interval_ts.tv_nsec);

  dev_stream_set_dev_rate(dev_stream, 44100, 1.01, 1.0, 1);
  EXPECT_EQ(2, cras_fmt_conv_set_linear_resample_rates_called);
  EXPECT_EQ(44100, cras_fmt_conv_set_linear_resample_rates_from);
  EXPECT_LE(44100, cras_fmt_conv_set_linear_resample_rates_to);
  expected_ts_nsec = 1000000000.0 * kBufferFrames / 2.0 / 48000.0 / 1.01;
  EXPECT_EQ(0, rstream_.sleep_interval_ts.tv_sec);
  EXPECT_EQ(expected_ts_nsec, rstream_.sleep_interval_ts.tv_nsec);

  dev_stream_set_dev_rate(dev_stream, 44100, 1.0, 1.33, -1);
  EXPECT_EQ(3, cras_fmt_conv_set_linear_resample_rates_called);
  EXPECT_EQ(44100, cras_fmt_conv_set_linear_resample_rates_from);
  EXPECT_GE(44100, cras_fmt_conv_set_linear_resample_rates_to);
  expected_ts_nsec = 1000000000.0 * kBufferFrames / 2.0 / 48000.0;
  EXPECT_EQ(0, rstream_.sleep_interval_ts.tv_sec);
  EXPECT_EQ(expected_ts_nsec, rstream_.sleep_interval_ts.tv_nsec);
  dev_stream_destroy(dev_stream);
}

TEST_F(CreateSuite, StreamMixNoFrames) {
  struct dev_stream dev_stream;
  struct cras_audio_format fmt;

  dev_stream.conv = NULL;
  rstream_playable_frames_ret = 0;
  fmt.num_channels = 2;
  fmt.format = SND_PCM_FORMAT_S16_LE;
  EXPECT_EQ(0, dev_stream_mix(&dev_stream, &fmt, 0, 3));
}

TEST_F(CreateSuite, StreamMixNoConv) {
  struct dev_stream dev_stream;
  const unsigned int nfr = 100;
  struct cras_audio_format fmt;

  dev_stream.conv = NULL;
  dev_stream.stream = reinterpret_cast<cras_rstream*>(0x5446);
  rstream_playable_frames_ret = nfr;
  rstream_get_readable_num = nfr;
  rstream_get_readable_ptr = reinterpret_cast<uint8_t*>(0x4000);
  rstream_get_readable_call.num_called = 0;
  fmt.num_channels = 2;
  fmt.format = SND_PCM_FORMAT_S16_LE;
  EXPECT_EQ(nfr, dev_stream_mix(&dev_stream, &fmt, (uint8_t*)0x5000, nfr));
  EXPECT_EQ((int16_t*)0x5000, mix_add_call.dst);
  EXPECT_EQ((int16_t*)0x4000, mix_add_call.src);
  EXPECT_EQ(200, mix_add_call.count);
  EXPECT_EQ(1, mix_add_call.index);
  EXPECT_EQ(dev_stream.stream, rstream_get_readable_call.rstream);
  EXPECT_EQ(0, rstream_get_readable_call.offset);
  EXPECT_EQ(1, rstream_get_readable_call.num_called);
}

TEST_F(CreateSuite, StreamMixNoConvTwoPass) {
  struct dev_stream dev_stream;
  const unsigned int nfr = 100;
  const unsigned int bytes_per_sample = 2;
  const unsigned int num_channels = 2;
  const unsigned int bytes_per_frame = bytes_per_sample * num_channels;
  struct cras_audio_format fmt;

  dev_stream.conv = NULL;
  dev_stream.stream = reinterpret_cast<cras_rstream*>(0x5446);
  rstream_playable_frames_ret = nfr;
  rstream_get_readable_num = nfr / 2;
  rstream_get_readable_ptr = reinterpret_cast<uint8_t*>(0x4000);
  rstream_get_readable_call.num_called = 0;
  fmt.num_channels = 2;
  fmt.format = SND_PCM_FORMAT_S16_LE;
  EXPECT_EQ(nfr, dev_stream_mix(&dev_stream, &fmt, (uint8_t*)0x5000, nfr));
  const unsigned int half_offset = nfr / 2 * bytes_per_frame;
  EXPECT_EQ((int16_t*)(0x5000 + half_offset), mix_add_call.dst);
  EXPECT_EQ((int16_t*)0x4000, mix_add_call.src);
  EXPECT_EQ(nfr / 2 * num_channels, mix_add_call.count);
  EXPECT_EQ(1, mix_add_call.index);
  EXPECT_EQ(dev_stream.stream, rstream_get_readable_call.rstream);
  EXPECT_EQ(nfr/2, rstream_get_readable_call.offset);
  EXPECT_EQ(2, rstream_get_readable_call.num_called);
}

TEST_F(CreateSuite, DevStreamFlushAudioMessages) {
  struct dev_stream *dev_stream;
  unsigned int dev_id = 9;

  dev_stream = dev_stream_create(&rstream_, dev_id, &fmt_s16le_44_1,
                                 (void *)0x55, &cb_ts);

  dev_stream_flush_old_audio_messages(dev_stream);
  EXPECT_EQ(1, cras_rstream_flush_old_audio_messages_called);
  dev_stream_destroy(dev_stream);
}

TEST_F(CreateSuite, DevStreamIsPending) {
<<<<<<< HEAD
  struct dev_stream *dev_stream;
  unsigned int dev_id = 9;

  dev_stream = dev_stream_create(&rstream_, dev_id, &fmt_s16le_44_1,
                                 (void *)0x55, &cb_ts);

  // dev_stream_is_pending_reply is only a wrapper.
  cras_rstream_is_pending_reply_ret = 0;
  EXPECT_EQ(0, dev_stream_is_pending_reply(dev_stream));

  cras_rstream_is_pending_reply_ret = 1;
  EXPECT_EQ(1, dev_stream_is_pending_reply(dev_stream));

  dev_stream_destroy(dev_stream);
}

TEST_F(CreateSuite, StreamCanFetch) {
=======
>>>>>>> e34aa15d
  struct dev_stream *dev_stream;
  unsigned int dev_id = 9;

  dev_stream = dev_stream_create(&rstream_, dev_id, &fmt_s16le_44_1,
                                 (void *)0x55, &cb_ts);

<<<<<<< HEAD
  /* Verify stream cannot fetch when it's still pending. */
  cras_rstream_is_pending_reply_ret = 1;
  EXPECT_EQ(0, dev_stream_can_fetch(dev_stream));

  /* Verify stream can fetch when buffer available. */
  cras_rstream_is_pending_reply_ret = 0;
  rstream_.shm.area->write_offset[0] = 0;
  rstream_.shm.area->write_offset[1] = 0;
  EXPECT_EQ(1, dev_stream_can_fetch(dev_stream));

  /* Verify stream cannot fetch when there's still buffer. */
  cras_rstream_is_pending_reply_ret = 0;
  rstream_.shm.area->write_offset[0] = kBufferFrames;
  rstream_.shm.area->write_offset[1] = kBufferFrames;
  EXPECT_EQ(0, dev_stream_can_fetch(dev_stream));
=======
  // dev_stream_is_pending_reply is only a wrapper.
  cras_rstream_is_pending_reply_ret = 0;
  EXPECT_EQ(0, dev_stream_is_pending_reply(dev_stream));

  cras_rstream_is_pending_reply_ret = 1;
  EXPECT_EQ(1, dev_stream_is_pending_reply(dev_stream));

>>>>>>> e34aa15d
  dev_stream_destroy(dev_stream);
}

TEST_F(CreateSuite, StreamCanSend) {
  struct dev_stream *dev_stream;
  unsigned int dev_id = 9;
  int written_frames;
  int rc;
  struct timespec expected_next_cb_ts;

  rstream_.direction = CRAS_STREAM_INPUT;
  dev_stream = dev_stream_create(&rstream_, dev_id, &fmt_s16le_44_1,
                                 (void *)0x55, &cb_ts);

  // Assume there is a next_cb_ts on rstream.
  rstream_.next_cb_ts.tv_sec = 1;
  rstream_.next_cb_ts.tv_nsec = 0;

  // Case 1: Not enough samples. Time is not late enough.
  //         Stream can not send data to client.
  clock_gettime_retspec.tv_sec = 0;
  clock_gettime_retspec.tv_nsec = 0;
  rc = dev_stream_capture_update_rstream(dev_stream);
  EXPECT_EQ(0, cras_rstream_audio_ready_called);
  EXPECT_EQ(0, cras_server_metrics_missed_cb_event_called);
  EXPECT_EQ(0, rc);

  // Case 2: Not enough samples. Time is late enough.
  //         Stream can not send data to client.

  // Assume time is greater than next_cb_ts.
  clock_gettime_retspec.tv_sec = 1;
  clock_gettime_retspec.tv_nsec = 500;
  // However, written frames is less than cb_threshold.
  // Stream still can not send samples to client.
  rc = dev_stream_capture_update_rstream(dev_stream);
  EXPECT_EQ(0, cras_rstream_audio_ready_called);
  EXPECT_EQ(0, cras_server_metrics_missed_cb_event_called);
  EXPECT_EQ(0, rc);

  // Case 3: Enough samples. Time is not late enough.
  //         Stream can not send data to client.

  // Assume time is less than next_cb_ts.
  clock_gettime_retspec.tv_sec = 0;
  clock_gettime_retspec.tv_nsec = 0;
  // Enough samples are written.
  written_frames = rstream_.cb_threshold + 10;
  cras_shm_buffer_written(rstream_.shm, written_frames);
  // Stream still can not send samples to client.
  rc = dev_stream_capture_update_rstream(dev_stream);
  EXPECT_EQ(0, cras_rstream_audio_ready_called);
  EXPECT_EQ(0, cras_server_metrics_missed_cb_event_called);
  EXPECT_EQ(0, rc);

  // Case 4: Enough samples. Time is late enough.
  //         Stream should send one cb_threshold to client.
  clock_gettime_retspec.tv_sec = 1;
  clock_gettime_retspec.tv_nsec = 500;
  rc = dev_stream_capture_update_rstream(dev_stream);
  EXPECT_EQ(1, cras_rstream_audio_ready_called);
  EXPECT_EQ(rstream_.cb_threshold, cras_rstream_audio_ready_count);
  EXPECT_EQ(0, cras_server_metrics_missed_cb_event_called);
  EXPECT_EQ(0, rc);

  // Check next_cb_ts is increased by one sleep interval.
  expected_next_cb_ts.tv_sec = 1;
  expected_next_cb_ts.tv_nsec = 0;
  add_timespecs(&expected_next_cb_ts,
                &rstream_.sleep_interval_ts);
  EXPECT_EQ(expected_next_cb_ts.tv_sec, rstream_.next_cb_ts.tv_sec);
  EXPECT_EQ(expected_next_cb_ts.tv_nsec, rstream_.next_cb_ts.tv_nsec);

  // Reset stub data of interest.
  cras_rstream_audio_ready_called = 0;
  cras_rstream_audio_ready_count = 0;
  rstream_.next_cb_ts.tv_sec = 1;
  rstream_.next_cb_ts.tv_nsec = 0;

  // Case 5: Enough samples. Time is late enough and it is too late
  //         such that a new next_cb_ts is in the past.
  //         Stream should send one cb_threshold to client and reset schedule.
  clock_gettime_retspec.tv_sec = 2;
  clock_gettime_retspec.tv_nsec = 0;
  rc = dev_stream_capture_update_rstream(dev_stream);
  EXPECT_EQ(1, cras_rstream_audio_ready_called);
  EXPECT_EQ(rstream_.cb_threshold, cras_rstream_audio_ready_count);
  EXPECT_EQ(1, cras_server_metrics_missed_cb_event_called);
  EXPECT_EQ(0, rc);

  // Check next_cb_ts is rest to be now plus one sleep interval.
  expected_next_cb_ts.tv_sec = 2;
  expected_next_cb_ts.tv_nsec = 0;
  add_timespecs(&expected_next_cb_ts,
                &rstream_.sleep_interval_ts);
  EXPECT_EQ(expected_next_cb_ts.tv_sec, rstream_.next_cb_ts.tv_sec);
  EXPECT_EQ(expected_next_cb_ts.tv_nsec, rstream_.next_cb_ts.tv_nsec);

  dev_stream_destroy(dev_stream);
}

TEST_F(CreateSuite, StreamCanSendBulkAudio) {
  struct dev_stream *dev_stream;
  unsigned int dev_id = 9;
  int written_frames;
  int rc;
  struct timespec expected_next_cb_ts;

  rstream_.direction = CRAS_STREAM_INPUT;
  rstream_.flags |= BULK_AUDIO_OK;
  dev_stream = dev_stream_create(&rstream_, dev_id, &fmt_s16le_44_1,
                                 (void *)0x55, &cb_ts);

  // Assume there is a next_cb_ts on rstream.
  rstream_.next_cb_ts.tv_sec = 1;
  rstream_.next_cb_ts.tv_nsec = 0;

  // Case 1: Not enough samples. Time is not late enough.
  //         Bulk audio stream can not send data to client.
  clock_gettime_retspec.tv_sec = 0;
  clock_gettime_retspec.tv_nsec = 0;
  rc = dev_stream_capture_update_rstream(dev_stream);
  EXPECT_EQ(0, cras_rstream_audio_ready_called);
  EXPECT_EQ(0, rc);

  // Case 2: Not enough samples. Time is late enough.
  //         Bulk audio stream can not send data to client.

  // Assume time is greater than next_cb_ts.
  clock_gettime_retspec.tv_sec = 1;
  clock_gettime_retspec.tv_nsec = 500;
  // However, written frames is less than cb_threshold.
  // Stream still can not send samples to client.
  rc = dev_stream_capture_update_rstream(dev_stream);
  EXPECT_EQ(0, cras_rstream_audio_ready_called);
  EXPECT_EQ(0, rc);

  // Case 3: Enough samples. Time is not late enough.
  //         Bulk audio stream CAN send data to client.

  // Assume time is less than next_cb_ts.
  clock_gettime_retspec.tv_sec = 0;
  clock_gettime_retspec.tv_nsec = 0;
  // Enough samples are written.
  written_frames = rstream_.cb_threshold + 10;
  cras_shm_buffer_written(rstream_.shm, written_frames);
  // Bulk audio stream can send all written samples to client.
  rc = dev_stream_capture_update_rstream(dev_stream);
  EXPECT_EQ(1, cras_rstream_audio_ready_called);
  EXPECT_EQ(written_frames, cras_rstream_audio_ready_count);
  EXPECT_EQ(0, rc);

  // Case 4: Enough samples. Time is late enough.
  //         Bulk audio stream can send all written samples to client.

  // Reset stub data of interest.
  cras_rstream_audio_ready_called = 0;
  cras_rstream_audio_ready_count = 0;
  rstream_.next_cb_ts.tv_sec = 1;
  rstream_.next_cb_ts.tv_nsec = 0;

  clock_gettime_retspec.tv_sec = 1;
  clock_gettime_retspec.tv_nsec = 500;
  rc = dev_stream_capture_update_rstream(dev_stream);
  EXPECT_EQ(1, cras_rstream_audio_ready_called);
  EXPECT_EQ(written_frames, cras_rstream_audio_ready_count);
  EXPECT_EQ(0, rc);

  // Check next_cb_ts is increased by one sleep interval.
  expected_next_cb_ts.tv_sec = 1;
  expected_next_cb_ts.tv_nsec = 0;
  add_timespecs(&expected_next_cb_ts,
                &rstream_.sleep_interval_ts);
  EXPECT_EQ(expected_next_cb_ts.tv_sec, rstream_.next_cb_ts.tv_sec);
  EXPECT_EQ(expected_next_cb_ts.tv_nsec, rstream_.next_cb_ts.tv_nsec);

  dev_stream_destroy(dev_stream);
}

TEST_F(CreateSuite, TriggerOnlyStreamSendOnlyOnce) {
  struct dev_stream *dev_stream;
  unsigned int dev_id = 9;

  rstream_.direction = CRAS_STREAM_INPUT;
  dev_stream = dev_stream_create(&rstream_, dev_id, &fmt_s16le_44_1,
                                 (void *) 0x55, &cb_ts);
  dev_stream->stream->flags = TRIGGER_ONLY;
  dev_stream->stream->triggered = 0;

  // Check first trigger callback called.
<<<<<<< HEAD
  cras_shm_buffer_written(&rstream_.shm, rstream_.cb_threshold);
=======
  cras_shm_buffer_written(rstream_.shm, rstream_.cb_threshold);
>>>>>>> e34aa15d
  clock_gettime_retspec.tv_sec = 1;
  clock_gettime_retspec.tv_nsec = 0;
  dev_stream_capture_update_rstream(dev_stream);
  EXPECT_EQ(1, cras_rstream_audio_ready_called);
  EXPECT_EQ(1, dev_stream->stream->triggered);

  // No future callback will be called for TRIGGER_ONLY streams.
<<<<<<< HEAD
  cras_shm_buffer_written(&rstream_.shm, rstream_.cb_threshold);
=======
  cras_shm_buffer_written(rstream_.shm, rstream_.cb_threshold);
>>>>>>> e34aa15d
  clock_gettime_retspec.tv_sec = 2;
  clock_gettime_retspec.tv_nsec = 0;
  dev_stream_capture_update_rstream(dev_stream);
  EXPECT_EQ(1, cras_rstream_audio_ready_called);
  dev_stream_destroy(dev_stream);
}

TEST_F(CreateSuite, InputDevStreamWakeTimeByNextCbTs) {
  struct dev_stream *dev_stream;
  unsigned int dev_id = 9;
  int rc;
  unsigned int curr_level = 0;
  int written_frames;
  struct timespec level_tstamp = {.tv_sec = 1, .tv_nsec = 0};
  struct timespec wake_time_out = {.tv_sec = 0, .tv_nsec = 0};

  rstream_.direction = CRAS_STREAM_INPUT;
  dev_stream = dev_stream_create(&rstream_, dev_id, &fmt_s16le_44_1,
                                 (void *)0x55, &cb_ts);

  // Assume there is a next_cb_ts on rstream.
  rstream_.next_cb_ts.tv_sec = 1;
  rstream_.next_cb_ts.tv_nsec = 500000;

  // Assume there are enough samples for stream.
  written_frames = rstream_.cb_threshold + 10;
  cras_shm_buffer_written(rstream_.shm, written_frames);

  rc = dev_stream_wake_time(dev_stream, curr_level,
                            &level_tstamp, rstream_.cb_threshold, 0,
                            &wake_time_out);

  // The next wake up time is determined by next_cb_ts on dev_stream.
  EXPECT_EQ(rstream_.next_cb_ts.tv_sec, wake_time_out.tv_sec);
  EXPECT_EQ(rstream_.next_cb_ts.tv_nsec, wake_time_out.tv_nsec);
  EXPECT_EQ(0, rc);
  dev_stream_destroy(dev_stream);
}

TEST_F(CreateSuite, InputDevStreamWakeTimeByDevice) {
  struct dev_stream *dev_stream;
  unsigned int dev_id = 9;
  int rc;
  unsigned int curr_level = 100;
  int written_frames;
  struct timespec level_tstamp = {.tv_sec = 1, .tv_nsec = 0};
  struct timespec wake_time_out = {.tv_sec = 0, .tv_nsec = 0};
  struct timespec expected_tstamp = {.tv_sec = 0, .tv_nsec = 0};
  struct timespec needed_time_for_device = {.tv_sec = 0, .tv_nsec = 0};
  int needed_frames_from_device = 0;

  rstream_.direction = CRAS_STREAM_INPUT;
  dev_stream = dev_stream_create(&rstream_, dev_id, &fmt_s16le_48,
                                 (void *)0x55, &cb_ts);

  // Assume there is a next_cb_ts on rstream, that is, 1.005 seconds.
  rstream_.next_cb_ts.tv_sec = 1;
  rstream_.next_cb_ts.tv_nsec = 5000000; // 5ms

  // Assume there are not enough samples for stream.
  written_frames = 123;
  cras_shm_buffer_written(rstream_.shm, written_frames);

  // Compute wake up time for device level to reach enough samples
  // for one cb_threshold:
  // Device has 100 samples (48K rate).
  // Stream has 123 samples (44.1K rate)
  // cb_threshold = 512 samples.
  // Stream needs 512 - 123 = 389 samples.
  // Converted to device rate => 389 * 48000.0 / 44100 = 423.4 samples
  // => 424 samples.
  // Device needs another 424 - 100 = 324 samples.
  // Time for 252 samples = 324 / 48000 = 0.00675 sec.
  // So expected wake up time for samples is at level_tstamp + 0.00675 sec =
  // 1.00675 seconds.
  needed_frames_from_device = cras_frames_at_rate(
       44100, rstream_.cb_threshold - written_frames, 48000);
  needed_frames_from_device -= curr_level;
  cras_frames_to_time(needed_frames_from_device, 48000,
                      &needed_time_for_device);

  expected_tstamp.tv_sec = level_tstamp.tv_sec;
  expected_tstamp.tv_nsec = level_tstamp.tv_nsec;

  add_timespecs(&expected_tstamp, &needed_time_for_device);

  // Set the stub data for cras_fmt_conv_out_frames_to_in.
  out_fmt.frame_rate = 44100;
  in_fmt.frame_rate = 48000;

  rc = dev_stream_wake_time(dev_stream, curr_level,
                            &level_tstamp, rstream_.cb_threshold, 0,
                            &wake_time_out);

  // The next wake up time is determined by needed time for device level
  // to reach enough samples for one cb_threshold.
  EXPECT_EQ(expected_tstamp.tv_sec, wake_time_out.tv_sec);
  EXPECT_EQ(expected_tstamp.tv_nsec, wake_time_out.tv_nsec);
  EXPECT_EQ(0, rc);

  // Assume current level is larger than cb_threshold.
  // The wake up time is determined by next_cb_ts.
  curr_level += rstream_.cb_threshold;
  rc = dev_stream_wake_time(dev_stream, curr_level,
                            &level_tstamp, rstream_.cb_threshold, 0,
                            &wake_time_out);
  EXPECT_EQ(rstream_.next_cb_ts.tv_sec, wake_time_out.tv_sec);
  EXPECT_EQ(rstream_.next_cb_ts.tv_nsec, wake_time_out.tv_nsec);
  EXPECT_EQ(0, rc);
  dev_stream_destroy(dev_stream);
<<<<<<< HEAD
=======
}

TEST_F(CreateSuite, UpdateNextWakeTime) {
  struct dev_stream *dev_stream;
  unsigned int dev_id = 9;
  struct timespec expected_next_cb_ts;

  rstream_.direction = CRAS_STREAM_OUTPUT;
  dev_stream = dev_stream_create(&rstream_, dev_id, &fmt_s16le_44_1,
                                 (void *) 0x55, &cb_ts);

  // Case 1: The new next_cb_ts is greater than now. Do not need to reschedule.
  rstream_.next_cb_ts.tv_sec = 2;
  rstream_.next_cb_ts.tv_nsec = 0;
  clock_gettime_retspec.tv_sec = 2;
  clock_gettime_retspec.tv_nsec = 500;
  expected_next_cb_ts = rstream_.next_cb_ts;

  dev_stream_update_next_wake_time(dev_stream);
  EXPECT_EQ(0, cras_server_metrics_missed_cb_event_called);
  add_timespecs(&expected_next_cb_ts,
                &rstream_.sleep_interval_ts);
  EXPECT_EQ(expected_next_cb_ts.tv_sec, rstream_.next_cb_ts.tv_sec);
  EXPECT_EQ(expected_next_cb_ts.tv_nsec, rstream_.next_cb_ts.tv_nsec);

  // Case 2: The new next_cb_ts is less than now. Need to reset schedule.
  rstream_.next_cb_ts.tv_sec = 2;
  rstream_.next_cb_ts.tv_nsec = 0;
  clock_gettime_retspec.tv_sec = 3;
  clock_gettime_retspec.tv_nsec = 0;
  expected_next_cb_ts = clock_gettime_retspec;

  dev_stream_update_next_wake_time(dev_stream);
  EXPECT_EQ(1, cras_server_metrics_missed_cb_event_called);
  add_timespecs(&expected_next_cb_ts,
                &rstream_.sleep_interval_ts);
  EXPECT_EQ(expected_next_cb_ts.tv_sec, rstream_.next_cb_ts.tv_sec);
  EXPECT_EQ(expected_next_cb_ts.tv_nsec, rstream_.next_cb_ts.tv_nsec);
  dev_stream_destroy(dev_stream);
>>>>>>> e34aa15d
}

//  Test set_playback_timestamp.
TEST(DevStreamTimimg, SetPlaybackTimeStampSimple) {
  struct cras_timespec ts;

  clock_gettime_retspec.tv_sec = 1;
  clock_gettime_retspec.tv_nsec = 0;
  cras_set_playback_timestamp(48000, 24000, &ts);
  EXPECT_EQ(1, ts.tv_sec);
  EXPECT_GE(ts.tv_nsec, 499900000);
  EXPECT_LE(ts.tv_nsec, 500100000);
}

TEST(DevStreamTimimg, SetPlaybackTimeStampWrap) {
  struct cras_timespec ts;

  clock_gettime_retspec.tv_sec = 1;
  clock_gettime_retspec.tv_nsec = 750000000;
  cras_set_playback_timestamp(48000, 24000, &ts);
  EXPECT_EQ(2, ts.tv_sec);
  EXPECT_GE(ts.tv_nsec, 249900000);
  EXPECT_LE(ts.tv_nsec, 250100000);
}

TEST(DevStreamTimimg, SetPlaybackTimeStampWrapTwice) {
  struct cras_timespec ts;

  clock_gettime_retspec.tv_sec = 1;
  clock_gettime_retspec.tv_nsec = 750000000;
  cras_set_playback_timestamp(48000, 72000, &ts);
  EXPECT_EQ(3, ts.tv_sec);
  EXPECT_GE(ts.tv_nsec, 249900000);
  EXPECT_LE(ts.tv_nsec, 250100000);
}

//  Test set_capture_timestamp.
TEST(DevStreamTimimg, SetCaptureTimeStampSimple) {
  struct cras_timespec ts;

  clock_gettime_retspec.tv_sec = 1;
  clock_gettime_retspec.tv_nsec = 750000000;
  cras_set_capture_timestamp(48000, 24000, &ts);
  EXPECT_EQ(1, ts.tv_sec);
  EXPECT_GE(ts.tv_nsec, 249900000);
  EXPECT_LE(ts.tv_nsec, 250100000);
}

TEST(DevStreamTimimg, SetCaptureTimeStampWrap) {
  struct cras_timespec ts;

  clock_gettime_retspec.tv_sec = 1;
  clock_gettime_retspec.tv_nsec = 0;
  cras_set_capture_timestamp(48000, 24000, &ts);
  EXPECT_EQ(0, ts.tv_sec);
  EXPECT_GE(ts.tv_nsec, 499900000);
  EXPECT_LE(ts.tv_nsec, 500100000);
}

TEST(DevStreamTimimg, SetCaptureTimeStampWrapPartial) {
  struct cras_timespec ts;

  clock_gettime_retspec.tv_sec = 2;
  clock_gettime_retspec.tv_nsec = 750000000;
  cras_set_capture_timestamp(48000, 72000, &ts);
  EXPECT_EQ(1, ts.tv_sec);
  EXPECT_GE(ts.tv_nsec, 249900000);
  EXPECT_LE(ts.tv_nsec, 250100000);
}

TEST(MaxFramesForConverter, 8to48) {
  EXPECT_EQ(481, max_frames_for_conversion(80,  // Stream frames.
                                           8000,  // Stream rate.
                                           48000));  // Device rate.
}

TEST(MaxFramesForConverter, 48to8) {
  EXPECT_EQ(81, max_frames_for_conversion(80,  // Stream frames.
                                          48000,  // Stream rate.
                                          8000));  // Device rate.
}

/* Stubs */
extern "C" {

int cras_rstream_audio_ready(struct cras_rstream *stream, size_t count) {
  cras_rstream_audio_ready_count = count;
  cras_rstream_audio_ready_called++;
  return 0;
}

int cras_rstream_request_audio(struct cras_rstream *stream,
    const struct timespec *now) {
  return 0;
}

void cras_rstream_record_fetch_interval(struct cras_rstream *rstream,
                                        const struct timespec *now) {
}

void cras_rstream_update_input_write_pointer(struct cras_rstream *rstream) {
}

void cras_rstream_update_output_read_pointer(struct cras_rstream *rstream) {
}

void cras_rstream_dev_offset_update(struct cras_rstream *rstream,
					unsigned int frames,
					unsigned int dev_id) {
}

void cras_rstream_dev_attach(struct cras_rstream *rstream, unsigned int dev_id,
                             void *dev_ptr)
{
}

void cras_rstream_dev_detach(struct cras_rstream *rstream, unsigned int dev_id)
{
}

unsigned int cras_rstream_dev_offset(const struct cras_rstream *rstream,
                                     unsigned int dev_id) {
  return 0;
}

unsigned int cras_rstream_playable_frames(struct cras_rstream *rstream,
					  unsigned int dev_id) {
  return rstream_playable_frames_ret;
}

float cras_rstream_get_volume_scaler(struct cras_rstream *rstream) {
  return 1.0;
}

uint8_t *cras_rstream_get_readable_frames(struct cras_rstream *rstream,
                                          unsigned int offset,
					  size_t *frames) {
  rstream_get_readable_call.rstream = rstream;
  rstream_get_readable_call.offset = offset;
  rstream_get_readable_call.num_called++;
  *frames = rstream_get_readable_num;
  return rstream_get_readable_ptr;
}

int cras_rstream_get_mute(const struct cras_rstream *rstream) {
  return 0;
}
void cras_rstream_update_queued_frames(struct cras_rstream *rstream)
{
}

struct cras_audio_format *cras_rstream_post_processing_format(
    const struct cras_rstream *stream, void *dev_ptr)
{
  return cras_rstream_post_processing_format_val;
}

int config_format_converter(struct cras_fmt_conv **conv,
			    enum CRAS_STREAM_DIRECTION dir,
			    const struct cras_audio_format *from,
			    const struct cras_audio_format *to,
			    unsigned int frames) {
  config_format_converter_called++;
  config_format_converter_from_fmt = from;
  config_format_converter_frames = frames;
  *conv = config_format_converter_conv;
  return 0;
}

void cras_fmt_conv_destroy(struct cras_fmt_conv *conv) {
}

size_t cras_fmt_conv_convert_frames(struct cras_fmt_conv *conv,
				    uint8_t *in_buf,
				    uint8_t *out_buf,
				    unsigned int *in_frames,
				    unsigned int out_frames) {
  unsigned int ret;
  conv_frames_call.conv = conv;
  conv_frames_call.in_buf = in_buf;
  conv_frames_call.out_buf = out_buf;
  conv_frames_call.in_frames = *in_frames;
  ret = cras_frames_at_rate(in_fmt.frame_rate,
                            *in_frames,
                            out_fmt.frame_rate);
  conv_frames_call.out_frames = out_frames;
  if (ret > out_frames) {
    ret = out_frames;
    *in_frames = cras_frames_at_rate(
      out_fmt.frame_rate,
      ret, in_fmt.frame_rate);
  }

  return ret;
}

void cras_mix_add(snd_pcm_format_t fmt, uint8_t *dst, uint8_t *src,
                  unsigned int count, unsigned int index,
                  int mute, float mix_vol) {
  mix_add_call.dst = (int16_t *)dst;
  mix_add_call.src = (int16_t *)src;
  mix_add_call.count = count;
  mix_add_call.index = index;
  mix_add_call.mute = mute;
  mix_add_call.mix_vol = mix_vol;
}

struct cras_audio_area *cras_audio_area_create(int num_channels) {
  cras_audio_area_create_num_channels_val = num_channels;
  return NULL;
}

void cras_audio_area_destroy(struct cras_audio_area *area) {
}

void cras_audio_area_config_buf_pointers(struct cras_audio_area *area,
                                         const struct cras_audio_format *fmt,
                                         uint8_t *base_buffer) {
}

void cras_audio_area_config_channels(struct cras_audio_area *area,
				     const struct cras_audio_format *fmt) {
}

unsigned int cras_audio_area_copy(const struct cras_audio_area *dst,
                                  unsigned int dst_offset,
                                  const struct cras_audio_format *dst_fmt,
                                  const struct cras_audio_area *src,
                                  unsigned int src_offset,
                                  float software_gain_scaler) {
  copy_area_call.dst = dst;
  copy_area_call.dst_offset = dst_offset;
  copy_area_call.dst_format_bytes = cras_get_format_bytes(dst_fmt);
  copy_area_call.src = src;
  copy_area_call.src_offset = src_offset;
  copy_area_call.software_gain_scaler = software_gain_scaler;
  return src->frames;
}

size_t cras_fmt_conv_in_frames_to_out(struct cras_fmt_conv *conv,
				      size_t in_frames)
{
  return cras_frames_at_rate(in_fmt.frame_rate,
                             in_frames,
                             out_fmt.frame_rate);
}

size_t cras_fmt_conv_out_frames_to_in(struct cras_fmt_conv *conv,
                                      size_t out_frames) {
  return cras_frames_at_rate(out_fmt.frame_rate,
                             out_frames,
                             in_fmt.frame_rate);
}

const struct cras_audio_format *cras_fmt_conv_in_format(
    const struct cras_fmt_conv *conv) {
  return &in_fmt;
}

const struct cras_audio_format *cras_fmt_conv_out_format(
    const struct cras_fmt_conv *conv) {
  return &out_fmt;
}

int cras_fmt_conversion_needed(const struct cras_fmt_conv *conv)
{
  return cras_fmt_conversion_needed_val;
}

void cras_fmt_conv_set_linear_resample_rates(struct cras_fmt_conv *conv,
                                             float from,
                                             float to)
{
  cras_fmt_conv_set_linear_resample_rates_from = from;
  cras_fmt_conv_set_linear_resample_rates_to = to;
  cras_fmt_conv_set_linear_resample_rates_called++;
}

int cras_rstream_is_pending_reply(const struct cras_rstream *stream)
{
  return cras_rstream_is_pending_reply_ret;
}

int cras_rstream_flush_old_audio_messages(struct  cras_rstream *stream)
{
  cras_rstream_flush_old_audio_messages_called++;
  return 0;
}

<<<<<<< HEAD
=======
int cras_server_metrics_missed_cb_event(const struct cras_rstream* stream) {
  cras_server_metrics_missed_cb_event_called++;
  return 0;
}

>>>>>>> e34aa15d
//  From librt.
int clock_gettime(clockid_t clk_id, struct timespec* tp) {
  tp->tv_sec = clock_gettime_retspec.tv_sec;
  tp->tv_nsec = clock_gettime_retspec.tv_nsec;
  return 0;
}

}  // extern "C"

}  //  namespace

int main(int argc, char **argv) {
  ::testing::InitGoogleTest(&argc, argv);
  return RUN_ALL_TESTS();
}<|MERGE_RESOLUTION|>--- conflicted
+++ resolved
@@ -107,10 +107,7 @@
 static int cras_rstream_audio_ready_count;
 static int cras_rstream_is_pending_reply_ret;
 static int cras_rstream_flush_old_audio_messages_called;
-<<<<<<< HEAD
-=======
 static int cras_server_metrics_missed_cb_event_called;
->>>>>>> e34aa15d
 
 class CreateSuite : public testing::Test{
   protected:
@@ -143,10 +140,7 @@
       cras_rstream_audio_ready_count = 0;
       cras_rstream_is_pending_reply_ret = 0;
       cras_rstream_flush_old_audio_messages_called = 0;
-<<<<<<< HEAD
-=======
       cras_server_metrics_missed_cb_event_called = 0;
->>>>>>> e34aa15d
 
       memset(&copy_area_call, 0xff, sizeof(copy_area_call));
       memset(&conv_frames_call, 0xff, sizeof(conv_frames_call));
@@ -173,11 +167,7 @@
           sizeof(*area) + 2 * sizeof(struct cras_channel_area));
       stream_area->num_channels = 2;
       rstream_.audio_area = stream_area;
-<<<<<<< HEAD
-      int16_t *shm_samples = (int16_t *)rstream_.shm.area->samples;
-=======
       int16_t* shm_samples = (int16_t*)rstream_.shm->area->samples;
->>>>>>> e34aa15d
       stream_area->channels[0].step_bytes = 4;
       stream_area->channels[0].buf = (uint8_t *)(shm_samples);
       stream_area->channels[1].step_bytes = 4;
@@ -187,12 +177,8 @@
     virtual void TearDown() {
       free(area);
       free(stream_area);
-<<<<<<< HEAD
-      free(rstream_.shm.area);
-=======
       free(rstream_.shm->area);
       free(rstream_.shm);
->>>>>>> e34aa15d
       audio_thread_event_log_deinit(atlog);
     }
 
@@ -266,16 +252,6 @@
 
   SetUpFmtConv(44100, 32000, kBufferFrames / 4);
   nread = dev_stream_capture(&devstr, area, 0, software_gain_scaler);
-<<<<<<< HEAD
-
-  // |nread| is bound by small converter buffer size (kBufferFrames / 4)
-  conv_buf_avail_at_input_rate =
-      cras_frames_at_rate(out_fmt.frame_rate,
-                          (kBufferFrames / 4),
-                          in_fmt.frame_rate);
-
-  EXPECT_EQ(conv_buf_avail_at_input_rate, nread);
-=======
 
   // |nread| is bound by small converter buffer size (kBufferFrames / 4)
   conv_buf_avail_at_input_rate =
@@ -319,49 +295,10 @@
                           in_fmt.frame_rate);
 
   EXPECT_EQ(stream_avail_at_input_rate, nread);
->>>>>>> e34aa15d
   EXPECT_EQ((struct cras_fmt_conv *)0xdead, conv_frames_call.conv);
   EXPECT_EQ((uint8_t *)cap_buf, conv_frames_call.in_buf);
   EXPECT_EQ(devstr.conv_buffer->bytes, conv_frames_call.out_buf);
 
-<<<<<<< HEAD
-  EXPECT_EQ(conv_buf_avail_at_input_rate, conv_frames_call.in_frames);
-
-  // Expect number of output frames is limited by the size of converter buffer.
-  EXPECT_EQ(kBufferFrames / 4, conv_frames_call.out_frames);
-
-  EXPECT_EQ(stream_area, copy_area_call.dst);
-  EXPECT_EQ(0, copy_area_call.dst_offset);
-  EXPECT_EQ(4, copy_area_call.dst_format_bytes);
-  EXPECT_EQ(devstr.conv_area, copy_area_call.src);
-  EXPECT_EQ(software_gain_scaler, copy_area_call.software_gain_scaler);
-
-  free(devstr.conv_area);
-  byte_buffer_destroy(&devstr.conv_buffer);
-}
-
-TEST_F(CreateSuite, CaptureSRCLargeConverterBuffer) {
-  float software_gain_scaler = 10;
-  unsigned int stream_avail_at_input_rate;
-  int nread;
-
-  SetUpFmtConv(44100, 32000, kBufferFrames * 2);
-  nread = dev_stream_capture(&devstr, area, 0, software_gain_scaler);
-
-  // Available frames at stream side is bound by cb_threshold, which
-  // equals to kBufferFrames / 2.
-  stream_avail_at_input_rate =
-      cras_frames_at_rate(out_fmt.frame_rate,
-                          (kBufferFrames / 2),
-                          in_fmt.frame_rate);
-
-  EXPECT_EQ(stream_avail_at_input_rate, nread);
-  EXPECT_EQ((struct cras_fmt_conv *)0xdead, conv_frames_call.conv);
-  EXPECT_EQ((uint8_t *)cap_buf, conv_frames_call.in_buf);
-  EXPECT_EQ(devstr.conv_buffer->bytes, conv_frames_call.out_buf);
-
-=======
->>>>>>> e34aa15d
   // Expect number of input frames is limited by |stream_avail_at_input_rate|
   // at format conversion.
   EXPECT_EQ(stream_avail_at_input_rate, conv_frames_call.in_frames);
@@ -458,7 +395,6 @@
   // Converter tmp and output buffers are large enough for stream output.
   EXPECT_LE(kBufferFrames, config_format_converter_frames);
   EXPECT_LE(kBufferFrames, dev_stream->conv_buffer_size_frames);
-<<<<<<< HEAD
   dev_stream_destroy(dev_stream);
 }
 
@@ -540,89 +476,6 @@
   dev_stream_destroy(dev_stream);
 }
 
-=======
-  dev_stream_destroy(dev_stream);
-}
-
-TEST_F(CreateSuite, CreateSRC8to48) {
-  struct dev_stream *dev_stream;
-
-  rstream_.format = fmt_s16le_8;
-  in_fmt.frame_rate = 8000;  // Stream rate.
-  out_fmt.frame_rate = 48000;  // Device rate.
-  config_format_converter_conv = reinterpret_cast<struct cras_fmt_conv*>(0x33);
-  dev_stream = dev_stream_create(&rstream_, 0, &fmt_s16le_48, (void *)0x55,
-                                 &cb_ts);
-  EXPECT_EQ(1, config_format_converter_called);
-  EXPECT_NE(static_cast<byte_buffer*>(NULL), dev_stream->conv_buffer);
-  // Converter tmp and output buffers are large enough for device output.
-  unsigned int device_frames =
-      cras_frames_at_rate(in_fmt.frame_rate, kBufferFrames,
-                          out_fmt.frame_rate);
-  EXPECT_LE(kBufferFrames, device_frames); // Sanity check.
-  EXPECT_LE(device_frames, config_format_converter_frames);
-  EXPECT_LE(device_frames, dev_stream->conv_buffer_size_frames);
-  dev_stream_destroy(dev_stream);
-}
-
-TEST_F(CreateSuite, CreateSRC8from48Input) {
-  struct dev_stream *dev_stream;
-
-  rstream_.format = fmt_s16le_8;
-  rstream_.direction = CRAS_STREAM_INPUT;
-  in_fmt.frame_rate = 48000;  // Device rate.
-  out_fmt.frame_rate = 8000;  // Stream rate.
-  config_format_converter_conv = reinterpret_cast<struct cras_fmt_conv*>(0x33);
-  dev_stream = dev_stream_create(&rstream_, 0, &fmt_s16le_48, (void *)0x55,
-                                 &cb_ts);
-  EXPECT_EQ(1, config_format_converter_called);
-  EXPECT_NE(static_cast<byte_buffer*>(NULL), dev_stream->conv_buffer);
-  // Converter tmp and output buffers are large enough for device input.
-  unsigned int device_frames =
-      cras_frames_at_rate(out_fmt.frame_rate, kBufferFrames,
-                          in_fmt.frame_rate);
-  EXPECT_LE(kBufferFrames, device_frames); // Sanity check.
-  EXPECT_LE(device_frames, config_format_converter_frames);
-  EXPECT_LE(device_frames, dev_stream->conv_buffer_size_frames);
-  dev_stream_destroy(dev_stream);
-}
-
-TEST_F(CreateSuite, CreateSRC48to8) {
-  struct dev_stream *dev_stream;
-
-  rstream_.format = fmt_s16le_48;
-  in_fmt.frame_rate = 48000;  // Stream rate.
-  out_fmt.frame_rate = 8000;  // Device rate.
-  config_format_converter_conv = reinterpret_cast<struct cras_fmt_conv*>(0x33);
-  dev_stream = dev_stream_create(&rstream_, 0, &fmt_s16le_8, (void *)0x55,
-                                 &cb_ts);
-  EXPECT_EQ(1, config_format_converter_called);
-  EXPECT_NE(static_cast<byte_buffer*>(NULL), dev_stream->conv_buffer);
-  // Converter tmp and output buffers are large enough for stream input.
-  EXPECT_LE(kBufferFrames, config_format_converter_frames);
-  EXPECT_LE(kBufferFrames, dev_stream->conv_buffer_size_frames);
-  dev_stream_destroy(dev_stream);
-}
-
-TEST_F(CreateSuite, CreateSRC48from8Input) {
-  struct dev_stream *dev_stream;
-
-  rstream_.format = fmt_s16le_48;
-  rstream_.direction = CRAS_STREAM_INPUT;
-  in_fmt.frame_rate = 8000;  // Device rate.
-  out_fmt.frame_rate = 48000;  // Stream rate.
-  config_format_converter_conv = reinterpret_cast<struct cras_fmt_conv*>(0x33);
-  dev_stream = dev_stream_create(&rstream_, 0, &fmt_s16le_8, (void *)0x55,
-                                 &cb_ts);
-  EXPECT_EQ(1, config_format_converter_called);
-  EXPECT_NE(static_cast<byte_buffer*>(NULL), dev_stream->conv_buffer);
-  // Converter tmp and output buffers are large enough for stream output.
-  EXPECT_LE(kBufferFrames, config_format_converter_frames);
-  EXPECT_LE(kBufferFrames, dev_stream->conv_buffer_size_frames);
-  dev_stream_destroy(dev_stream);
-}
-
->>>>>>> e34aa15d
 TEST_F(CreateSuite, CreateSRC48MonoFrom44StereoInput) {
   struct dev_stream *dev_stream;
 
@@ -812,7 +665,6 @@
 }
 
 TEST_F(CreateSuite, DevStreamIsPending) {
-<<<<<<< HEAD
   struct dev_stream *dev_stream;
   unsigned int dev_id = 9;
 
@@ -826,43 +678,6 @@
   cras_rstream_is_pending_reply_ret = 1;
   EXPECT_EQ(1, dev_stream_is_pending_reply(dev_stream));
 
-  dev_stream_destroy(dev_stream);
-}
-
-TEST_F(CreateSuite, StreamCanFetch) {
-=======
->>>>>>> e34aa15d
-  struct dev_stream *dev_stream;
-  unsigned int dev_id = 9;
-
-  dev_stream = dev_stream_create(&rstream_, dev_id, &fmt_s16le_44_1,
-                                 (void *)0x55, &cb_ts);
-
-<<<<<<< HEAD
-  /* Verify stream cannot fetch when it's still pending. */
-  cras_rstream_is_pending_reply_ret = 1;
-  EXPECT_EQ(0, dev_stream_can_fetch(dev_stream));
-
-  /* Verify stream can fetch when buffer available. */
-  cras_rstream_is_pending_reply_ret = 0;
-  rstream_.shm.area->write_offset[0] = 0;
-  rstream_.shm.area->write_offset[1] = 0;
-  EXPECT_EQ(1, dev_stream_can_fetch(dev_stream));
-
-  /* Verify stream cannot fetch when there's still buffer. */
-  cras_rstream_is_pending_reply_ret = 0;
-  rstream_.shm.area->write_offset[0] = kBufferFrames;
-  rstream_.shm.area->write_offset[1] = kBufferFrames;
-  EXPECT_EQ(0, dev_stream_can_fetch(dev_stream));
-=======
-  // dev_stream_is_pending_reply is only a wrapper.
-  cras_rstream_is_pending_reply_ret = 0;
-  EXPECT_EQ(0, dev_stream_is_pending_reply(dev_stream));
-
-  cras_rstream_is_pending_reply_ret = 1;
-  EXPECT_EQ(1, dev_stream_is_pending_reply(dev_stream));
-
->>>>>>> e34aa15d
   dev_stream_destroy(dev_stream);
 }
 
@@ -1053,11 +868,7 @@
   dev_stream->stream->triggered = 0;
 
   // Check first trigger callback called.
-<<<<<<< HEAD
-  cras_shm_buffer_written(&rstream_.shm, rstream_.cb_threshold);
-=======
   cras_shm_buffer_written(rstream_.shm, rstream_.cb_threshold);
->>>>>>> e34aa15d
   clock_gettime_retspec.tv_sec = 1;
   clock_gettime_retspec.tv_nsec = 0;
   dev_stream_capture_update_rstream(dev_stream);
@@ -1065,11 +876,7 @@
   EXPECT_EQ(1, dev_stream->stream->triggered);
 
   // No future callback will be called for TRIGGER_ONLY streams.
-<<<<<<< HEAD
-  cras_shm_buffer_written(&rstream_.shm, rstream_.cb_threshold);
-=======
   cras_shm_buffer_written(rstream_.shm, rstream_.cb_threshold);
->>>>>>> e34aa15d
   clock_gettime_retspec.tv_sec = 2;
   clock_gettime_retspec.tv_nsec = 0;
   dev_stream_capture_update_rstream(dev_stream);
@@ -1180,8 +987,6 @@
   EXPECT_EQ(rstream_.next_cb_ts.tv_nsec, wake_time_out.tv_nsec);
   EXPECT_EQ(0, rc);
   dev_stream_destroy(dev_stream);
-<<<<<<< HEAD
-=======
 }
 
 TEST_F(CreateSuite, UpdateNextWakeTime) {
@@ -1221,7 +1026,6 @@
   EXPECT_EQ(expected_next_cb_ts.tv_sec, rstream_.next_cb_ts.tv_sec);
   EXPECT_EQ(expected_next_cb_ts.tv_nsec, rstream_.next_cb_ts.tv_nsec);
   dev_stream_destroy(dev_stream);
->>>>>>> e34aa15d
 }
 
 //  Test set_playback_timestamp.
@@ -1511,14 +1315,11 @@
   return 0;
 }
 
-<<<<<<< HEAD
-=======
 int cras_server_metrics_missed_cb_event(const struct cras_rstream* stream) {
   cras_server_metrics_missed_cb_event_called++;
   return 0;
 }
 
->>>>>>> e34aa15d
 //  From librt.
 int clock_gettime(clockid_t clk_id, struct timespec* tp) {
   tp->tv_sec = clock_gettime_retspec.tv_sec;

--- conflicted
+++ resolved
@@ -417,12 +417,9 @@
   return NULL;
 }
 #endif
-<<<<<<< HEAD
-=======
 
 int cras_server_metrics_missed_cb_frequency(const struct cras_rstream *stream)
 {
   return 0;
 }
->>>>>>> e34aa15d
 }
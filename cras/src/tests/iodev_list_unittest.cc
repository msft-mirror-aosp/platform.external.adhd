--- conflicted
+++ resolved
@@ -87,19 +87,11 @@
 static std::vector<unsigned int> audio_thread_dev_start_ramp_dev_vector;
 static int audio_thread_dev_start_ramp_called;
 static enum CRAS_IODEV_RAMP_REQUEST audio_thread_dev_start_ramp_req ;
-<<<<<<< HEAD
-static std::map<const struct cras_iodev*, enum CRAS_IODEV_STATE> cras_iodev_state_ret;
-static std::map<const struct cras_iodev*, int> cras_iodev_has_pinned_stream_ret;
-static struct cras_rstream *audio_thread_disconnect_stream_stream;
-static int audio_thread_disconnect_stream_called;
-static int cras_iodev_is_zero_volume_ret;
-=======
 static std::map<int, bool> stream_list_has_pinned_stream_ret;
 static struct cras_rstream *audio_thread_disconnect_stream_stream;
 static int audio_thread_disconnect_stream_called;
 static struct cras_iodev fake_sco_in_dev, fake_sco_out_dev;
 static struct cras_ionode fake_sco_in_node, fake_sco_out_node;
->>>>>>> e34aa15d
 
 int dev_idx_in_vector(std::vector<unsigned int> v, unsigned int idx)
 {
@@ -128,11 +120,7 @@
       audio_thread_disconnect_stream_called = 0;
       audio_thread_disconnect_stream_stream = NULL;
       audio_thread_is_dev_open_ret = 0;
-<<<<<<< HEAD
-      cras_iodev_has_pinned_stream_ret.clear();
-=======
       stream_list_has_pinned_stream_ret.clear();
->>>>>>> e34aa15d
 
       sample_rates_[0] = 44100;
       sample_rates_[1] = 48000;
@@ -234,12 +222,6 @@
       audio_thread_dev_start_ramp_called = 0;
       audio_thread_dev_start_ramp_req =
           CRAS_IODEV_RAMP_REQUEST_UP_START_PLAYBACK;
-<<<<<<< HEAD
-      cras_iodev_is_zero_volume_ret = 0;
-
-      dummy_empty_iodev[0].state = CRAS_IODEV_STATE_CLOSE;
-      dummy_empty_iodev[1].state = CRAS_IODEV_STATE_CLOSE;
-=======
       for (int i = 0; i < 5 ; i++)
         update_active_node_iodev_val[i] = NULL;
       DL_APPEND(fake_sco_in_dev.nodes, &fake_sco_in_node);
@@ -251,7 +233,6 @@
       dummy_empty_iodev[1].state = CRAS_IODEV_STATE_CLOSE;
       dummy_empty_iodev[1].update_active_node = update_active_node;
       dummy_hotword_iodev.update_active_node = update_active_node;
->>>>>>> e34aa15d
     }
 
     virtual void TearDown() {
@@ -573,7 +554,6 @@
   cras_iodev_list_rm_output(&d1_);
   EXPECT_EQ(1, cras_tm_cancel_timer_called);
   cras_iodev_list_deinit();
-<<<<<<< HEAD
 }
 
 TEST_F(IoDevTestSuite, PinnedStreamInitFailShouldScheduleRetry) {
@@ -612,46 +592,6 @@
   cras_iodev_list_deinit();
 }
 
-=======
-}
-
-TEST_F(IoDevTestSuite, PinnedStreamInitFailShouldScheduleRetry) {
-  int rc;
-  struct cras_rstream rstream;
-  struct cras_rstream *stream_list = NULL;
-
-  memset(&rstream, 0, sizeof(rstream));
-  cras_iodev_list_init();
-
-  d1_.direction = CRAS_STREAM_OUTPUT;
-  rc = cras_iodev_list_add_output(&d1_);
-  ASSERT_EQ(0, rc);
-
-  rstream.is_pinned = 1;
-  rstream.pinned_dev_idx = d1_.info.idx;
-
-  cras_iodev_open_ret[0] = -5;
-  cras_iodev_open_ret[1] = 0;
-  cras_tm_timer_cb = NULL;
-  DL_APPEND(stream_list, &rstream);
-  stream_list_get_ret = stream_list;
-  stream_add_cb(&rstream);
-  /* Init pinned dev fail, not proceed to add stream. */
-  EXPECT_EQ(1, cras_iodev_open_called);
-  EXPECT_EQ(0, audio_thread_add_stream_called);
-
-  EXPECT_NE((void *)NULL, cras_tm_timer_cb);
-  EXPECT_EQ(1, cras_tm_create_timer_called);
-
-  cras_tm_timer_cb(NULL, cras_tm_timer_cb_data);
-  EXPECT_EQ(2, cras_iodev_open_called);
-  EXPECT_EQ(1, audio_thread_add_stream_called);
-
-  cras_iodev_list_rm_output(&d1_);
-  cras_iodev_list_deinit();
-}
-
->>>>>>> e34aa15d
 static void device_enabled_cb(struct cras_iodev *dev, void *cb_data)
 {
   device_enabled_dev = dev;
@@ -956,52 +896,6 @@
   EXPECT_EQ(1, set_mute_dev_vector.size());
   ASSERT_TRUE(device_in_vector(set_mute_dev_vector, &d3_));
 
-<<<<<<< HEAD
-  // Assume d1_ should mute for volume.
-  // It should not use ramp.
-  cras_iodev_is_zero_volume_ret = 1;
-
-  // Clear stub data of interest.
-  audio_thread_dev_start_ramp_dev = NULL;
-  audio_thread_dev_start_ramp_called = 0;
-  set_mute_called = 0;
-  set_mute_dev_vector.clear();
-
-  // Execute the callback.
-  observer_ops->output_mute_changed(NULL, 0, 1, 0);
-
-  // Verify three devices all set mute state right away.
-  EXPECT_EQ(NULL, audio_thread_dev_start_ramp_dev);
-  EXPECT_EQ(0, audio_thread_dev_start_ramp_called);
-  EXPECT_EQ(3, set_mute_called);
-  EXPECT_EQ(3, set_mute_dev_vector.size());
-  ASSERT_TRUE(device_in_vector(set_mute_dev_vector, &d1_));
-  ASSERT_TRUE(device_in_vector(set_mute_dev_vector, &d2_));
-  ASSERT_TRUE(device_in_vector(set_mute_dev_vector, &d3_));
-
-  // Assume d1_ is changed to no_stream run state
-  // It should not use ramp.
-  cras_iodev_state_ret[&d1_] = CRAS_IODEV_STATE_NO_STREAM_RUN;
-
-  // Clear stub data of interest.
-  audio_thread_dev_start_ramp_dev = NULL;
-  audio_thread_dev_start_ramp_called = 0;
-  set_mute_called = 0;
-  set_mute_dev_vector.clear();
-
-  // Execute the callback.
-  observer_ops->output_mute_changed(NULL, 0, 1, 0);
-
-  // Verify three devices all set mute state right away.
-  EXPECT_EQ(NULL, audio_thread_dev_start_ramp_dev);
-  EXPECT_EQ(0, audio_thread_dev_start_ramp_called);
-  EXPECT_EQ(3, set_mute_called);
-  EXPECT_EQ(3, set_mute_dev_vector.size());
-  ASSERT_TRUE(device_in_vector(set_mute_dev_vector, &d1_));
-  ASSERT_TRUE(device_in_vector(set_mute_dev_vector, &d2_));
-  ASSERT_TRUE(device_in_vector(set_mute_dev_vector, &d3_));
-=======
->>>>>>> e34aa15d
   cras_iodev_list_deinit();
 }
 
@@ -1039,52 +933,6 @@
   ASSERT_TRUE(device_in_vector(set_mute_dev_vector, &d2_));
   ASSERT_TRUE(device_in_vector(set_mute_dev_vector, &d3_));
 
-<<<<<<< HEAD
-  // Assume d1_ should mute for volume.
-  // It should not use ramp.
-  cras_iodev_is_zero_volume_ret = 1;
-
-  // Clear stub data of interest.
-  audio_thread_dev_start_ramp_dev = NULL;
-  audio_thread_dev_start_ramp_called = 0;
-  set_mute_called = 0;
-  set_mute_dev_vector.clear();
-
-  // Execute the callback.
-  observer_ops->output_mute_changed(NULL, 0, 1, 0);
-
-  // Verify three devices all set mute state right away.
-  EXPECT_EQ(NULL, audio_thread_dev_start_ramp_dev);
-  EXPECT_EQ(0, audio_thread_dev_start_ramp_called);
-  EXPECT_EQ(3, set_mute_called);
-  EXPECT_EQ(3, set_mute_dev_vector.size());
-  ASSERT_TRUE(device_in_vector(set_mute_dev_vector, &d1_));
-  ASSERT_TRUE(device_in_vector(set_mute_dev_vector, &d2_));
-  ASSERT_TRUE(device_in_vector(set_mute_dev_vector, &d3_));
-
-  // Assume d1_ is changed to no_stream run state
-  // It should not use ramp.
-  cras_iodev_state_ret[&d1_] = CRAS_IODEV_STATE_NO_STREAM_RUN;
-
-  // Clear stub data of interest.
-  audio_thread_dev_start_ramp_dev = NULL;
-  audio_thread_dev_start_ramp_called = 0;
-  set_mute_called = 0;
-  set_mute_dev_vector.clear();
-
-  // Execute the callback.
-  observer_ops->output_mute_changed(NULL, 0, 1, 0);
-
-  // Verify three devices all set mute state right away.
-  EXPECT_EQ(NULL, audio_thread_dev_start_ramp_dev);
-  EXPECT_EQ(0, audio_thread_dev_start_ramp_called);
-  EXPECT_EQ(3, set_mute_called);
-  EXPECT_EQ(3, set_mute_dev_vector.size());
-  ASSERT_TRUE(device_in_vector(set_mute_dev_vector, &d1_));
-  ASSERT_TRUE(device_in_vector(set_mute_dev_vector, &d2_));
-  ASSERT_TRUE(device_in_vector(set_mute_dev_vector, &d3_));
-=======
->>>>>>> e34aa15d
   cras_iodev_list_deinit();
 }
 
@@ -1321,9 +1169,6 @@
   rc = cras_iodev_list_set_node_attr(cras_make_node_id(d1_.info.idx, 1),
                                      IONODE_ATTR_PLUGGED, 1);
   EXPECT_EQ(rc, 0);
-<<<<<<< HEAD
-  EXPECT_EQ(1, set_node_attr_called);
-=======
   EXPECT_EQ(1, set_node_plugged_called);
   cras_iodev_list_deinit();
 }
@@ -1400,7 +1245,6 @@
   EXPECT_EQ(0, set_swap_mode_for_node_enable);
   EXPECT_EQ(0, node1.left_right_swapped);
   EXPECT_EQ(2, cras_observer_notify_node_left_right_swapped_called);
->>>>>>> e34aa15d
   cras_iodev_list_deinit();
 }
 
@@ -1545,11 +1389,7 @@
   EXPECT_EQ(0, cras_iodev_list_add_output(&d1_));
   cras_iodev_list_select_node(CRAS_STREAM_OUTPUT,
       cras_make_node_id(d1_.info.idx, 0));
-<<<<<<< HEAD
-  EXPECT_EQ(1, update_active_node_called);
-=======
   EXPECT_EQ(2, update_active_node_called);
->>>>>>> e34aa15d
   EXPECT_EQ(&d1_, update_active_node_iodev_val[0]);
 
   d2_.direction = CRAS_STREAM_OUTPUT;
@@ -1567,15 +1407,9 @@
   EXPECT_EQ(1, audio_thread_add_stream_called);
   EXPECT_EQ(&d1_, audio_thread_add_stream_dev);
   EXPECT_EQ(&rstream, audio_thread_add_stream_stream);
-<<<<<<< HEAD
-  EXPECT_EQ(2, update_active_node_called);
-  // Init d1_ because of pinned stream
-  EXPECT_EQ(&d1_, update_active_node_iodev_val[1]);
-=======
   EXPECT_EQ(1, update_active_node_called);
   // Init d1_ because of pinned stream
   EXPECT_EQ(&d1_, update_active_node_iodev_val[0]);
->>>>>>> e34aa15d
 
   // Select d2, check pinned stream is not added to d2.
   update_active_node_called = 0;
@@ -1583,18 +1417,11 @@
   cras_iodev_list_select_node(CRAS_STREAM_OUTPUT,
       cras_make_node_id(d2_.info.idx, 0));
   EXPECT_EQ(1, audio_thread_add_stream_called);
-<<<<<<< HEAD
-  EXPECT_EQ(4, update_active_node_called);
-  // Unselect d1_ and select to d2_
-  EXPECT_EQ(&d1_, update_active_node_iodev_val[2]);
-  EXPECT_EQ(&d2_, update_active_node_iodev_val[3]);
-=======
   EXPECT_EQ(2, update_active_node_called);
   // Unselect d1_ and select to d2_
   EXPECT_EQ(&d2_, update_active_node_iodev_val[0]);
   EXPECT_EQ(&dummy_empty_iodev[CRAS_STREAM_OUTPUT],
             update_active_node_iodev_val[1]);
->>>>>>> e34aa15d
 
   // Remove pinned stream from d1, check d1 is closed after stream removed.
   update_active_node_called = 0;
@@ -1602,27 +1429,16 @@
   EXPECT_EQ(0, stream_rm_cb(&rstream));
   EXPECT_EQ(1, cras_iodev_close_called);
   EXPECT_EQ(&d1_, cras_iodev_close_dev);
-<<<<<<< HEAD
-  EXPECT_EQ(5, update_active_node_called);
-  // close pinned device
-  EXPECT_EQ(&d1_, update_active_node_iodev_val[4]);
-=======
   EXPECT_EQ(1, update_active_node_called);
   // close pinned device
   EXPECT_EQ(&d1_, update_active_node_iodev_val[0]);
->>>>>>> e34aa15d
 
   // Assume dev is already opened, add pin stream should not trigger another
   // update_active_node call, but will trigger audio_thread_add_stream.
   audio_thread_is_dev_open_ret = 1;
-<<<<<<< HEAD
-  EXPECT_EQ(0, stream_add_cb(&rstream));
-  EXPECT_EQ(5, update_active_node_called);
-=======
   update_active_node_called = 0;
   EXPECT_EQ(0, stream_add_cb(&rstream));
   EXPECT_EQ(0, update_active_node_called);
->>>>>>> e34aa15d
   EXPECT_EQ(2, audio_thread_add_stream_called);
 
   cras_iodev_list_deinit();
@@ -1657,11 +1473,7 @@
   // Device state enters no_stream after stream is disconnected.
   d1_.state = CRAS_IODEV_STATE_NO_STREAM_RUN;
   // Device has no pinned stream now. But this pinned stream remains in stream_list.
-<<<<<<< HEAD
-  cras_iodev_has_pinned_stream_ret[&d1_] = 0;
-=======
   stream_list_has_pinned_stream_ret[d1_.info.idx] = 0;
->>>>>>> e34aa15d
 
   // Suspend
   observer_ops->suspend_changed(NULL, 1);
@@ -1771,8 +1583,6 @@
   EXPECT_EQ(&rstream, audio_thread_add_stream_stream);
   EXPECT_EQ(&d1_, audio_thread_add_stream_dev);
   cras_iodev_list_deinit();
-<<<<<<< HEAD
-=======
 }
 
 TEST_F(IoDevTestSuite, GetSCOPCMIodevs) {
@@ -1791,7 +1601,6 @@
 	    cras_iodev_list_get_sco_pcm_iodev(CRAS_STREAM_OUTPUT));
 
   cras_iodev_list_deinit();
->>>>>>> e34aa15d
 }
 
 }  //  namespace
@@ -1812,13 +1621,10 @@
 void cras_system_state_update_complete() {
 }
 
-<<<<<<< HEAD
-=======
 int cras_system_get_mute() {
   return system_get_mute_return;
 }
 
->>>>>>> e34aa15d
 struct audio_thread *audio_thread_create() {
   return &thread;
 }
@@ -1909,27 +1715,6 @@
   return dev;
 }
 
-<<<<<<< HEAD
-struct cras_iodev *empty_iodev_create(enum CRAS_STREAM_DIRECTION direction,
-                                      enum CRAS_NODE_TYPE node_type) {
-  struct cras_iodev *dev;
-  if (node_type == CRAS_NODE_TYPE_HOTWORD) {
-    dev = &dummy_hotword_iodev;
-  } else {
-    dev = &dummy_empty_iodev[direction];
-  }
-  dev->direction = direction;
-  dev->update_active_node = dummy_update_active_node;
-  if (dev->active_node == NULL) {
-    struct cras_ionode *node = (struct cras_ionode *)calloc(1, sizeof(*node));
-    node->type = node_type;
-    dev->active_node = node;
-  }
-  return dev;
-}
-
-=======
->>>>>>> e34aa15d
 void empty_iodev_destroy(struct cras_iodev *iodev) {
   if (iodev->active_node) {
     free(iodev->active_node);
@@ -1998,11 +1783,6 @@
                                    unsigned int dev_idx)
 {
   return stream_list_has_pinned_stream_ret[dev_idx];
-}
-
-int cras_iodev_has_pinned_stream(const struct cras_iodev *dev)
-{
-  return cras_iodev_has_pinned_stream_ret[dev];
 }
 
 struct stream_list *stream_list_create(stream_callback *add_cb,

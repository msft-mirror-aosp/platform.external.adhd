/* Copyright (c) 2013 The Chromium OS Authors. All rights reserved.
 * Use of this source code is governed by a BSD-style license that can be
 * found in the LICENSE file.
 */

#include <gtest/gtest.h>

extern "C" {
#include "cras_audio_area.h"
#include "cras_hfp_iodev.h"
#include "cras_hfp_slc.h"
#include "cras_iodev.h"
#include "cras_hfp_info.h"
}

static struct cras_iodev *iodev;
static struct cras_bt_device *fake_device;
static struct hfp_slc_handle *fake_slc;
static struct hfp_info *fake_info;
struct cras_audio_format fake_format;
static size_t cras_bt_device_append_iodev_called;
static size_t cras_bt_device_rm_iodev_called;
static size_t cras_iodev_add_node_called;
static size_t cras_iodev_rm_node_called;
static size_t cras_iodev_set_active_node_called;
static size_t cras_iodev_free_format_called;
static size_t cras_iodev_free_resources_called;
static size_t cras_bt_device_sco_connect_called;
static int cras_bt_transport_sco_connect_return_val;
static size_t hfp_info_add_iodev_called;
static size_t hfp_info_rm_iodev_called;
static size_t hfp_info_running_called;
static int hfp_info_running_return_val;
static size_t hfp_info_has_iodev_called;
static int hfp_info_has_iodev_return_val;
static size_t hfp_info_start_called;
static size_t hfp_info_stop_called;
static size_t hfp_buf_acquire_called;
static unsigned hfp_buf_acquire_return_val;
static size_t hfp_buf_release_called;
static unsigned hfp_buf_release_nwritten_val;
static size_t hfp_fill_output_with_zeros_called;
static size_t hfp_force_output_level_called;
static size_t hfp_force_output_level_target;
static size_t fake_buffer_size = 500;
static cras_audio_area *dummy_audio_area;

void ResetStubData() {
  cras_bt_device_append_iodev_called = 0;
  cras_bt_device_rm_iodev_called = 0;
  cras_iodev_add_node_called = 0;
  cras_iodev_rm_node_called = 0;
  cras_iodev_set_active_node_called = 0;
  cras_iodev_free_format_called = 0;
  cras_iodev_free_resources_called = 0;
  cras_bt_device_sco_connect_called = 0;
  cras_bt_transport_sco_connect_return_val = 0;
  hfp_info_add_iodev_called = 0;
  hfp_info_rm_iodev_called = 0;
  hfp_info_running_called = 0;
  hfp_info_running_return_val = 1;
  hfp_info_has_iodev_called = 0;
  hfp_info_has_iodev_return_val = 0;
  hfp_info_start_called = 0;
  hfp_info_stop_called = 0;
  hfp_buf_acquire_called = 0;
  hfp_buf_acquire_return_val = 0;
  hfp_buf_release_called = 0;
  hfp_buf_release_nwritten_val = 0;
  hfp_fill_output_with_zeros_called = 0;
  hfp_force_output_level_called = 0;
  hfp_force_output_level_target = 0;

  fake_info = reinterpret_cast<struct hfp_info *>(0x123);

  if (!dummy_audio_area) {
    dummy_audio_area = (cras_audio_area*)calloc(1,
        sizeof(*dummy_audio_area) + sizeof(cras_channel_area) * 2);
  }
}

namespace {

class HfpIodev: public testing::Test {
  protected:
    virtual void SetUp() {
      ResetStubData();
    }

    virtual void TearDown() {
      free(dummy_audio_area);
      dummy_audio_area = NULL;
    }
};

TEST_F(HfpIodev, CreateHfpOutputIodev) {
  iodev = hfp_iodev_create(CRAS_STREAM_OUTPUT, fake_device, fake_slc,
                           CRAS_BT_DEVICE_PROFILE_HFP_AUDIOGATEWAY,
                		  	   fake_info);

  ASSERT_EQ(CRAS_STREAM_OUTPUT, iodev->direction);
  ASSERT_EQ(1, cras_bt_device_append_iodev_called);
  ASSERT_EQ(1, cras_iodev_add_node_called);
  ASSERT_EQ(1, cras_iodev_set_active_node_called);

  hfp_iodev_destroy(iodev);

  ASSERT_EQ(1, cras_bt_device_rm_iodev_called);
  ASSERT_EQ(1, cras_iodev_rm_node_called);
  ASSERT_EQ(1, cras_iodev_free_resources_called);
}

TEST_F(HfpIodev, CreateHfpInputIodev) {
  iodev = hfp_iodev_create(CRAS_STREAM_INPUT, fake_device, fake_slc,
                           CRAS_BT_DEVICE_PROFILE_HFP_AUDIOGATEWAY, fake_info);

  ASSERT_EQ(CRAS_STREAM_INPUT, iodev->direction);
  ASSERT_EQ(1, cras_bt_device_append_iodev_called);
  ASSERT_EQ(1, cras_iodev_add_node_called);
  ASSERT_EQ(1, cras_iodev_set_active_node_called);
  /* Input device does not use software gain. */
  ASSERT_EQ(0, iodev->software_volume_needed);

  hfp_iodev_destroy(iodev);

  ASSERT_EQ(1, cras_bt_device_rm_iodev_called);
  ASSERT_EQ(1, cras_iodev_rm_node_called);
  ASSERT_EQ(1, cras_iodev_free_resources_called);
}

TEST_F(HfpIodev, OpenHfpIodev) {
  iodev = hfp_iodev_create(CRAS_STREAM_OUTPUT, fake_device, fake_slc,
                           CRAS_BT_DEVICE_PROFILE_HFP_AUDIOGATEWAY,
                           fake_info);
  iodev->format = &fake_format;

  /* hfp_info not start yet */
  hfp_info_running_return_val = 0;
  iodev->configure_dev(iodev);

  ASSERT_EQ(1, cras_bt_device_sco_connect_called);
  ASSERT_EQ(1, hfp_info_start_called);
  ASSERT_EQ(1, hfp_info_add_iodev_called);

  /* hfp_info is running now */
  hfp_info_running_return_val = 1;

  iodev->close_dev(iodev);
  hfp_iodev_destroy(iodev);
  ASSERT_EQ(1, hfp_info_rm_iodev_called);
  ASSERT_EQ(1, hfp_info_stop_called);
  ASSERT_EQ(1, cras_iodev_free_format_called);
  ASSERT_EQ(1, cras_iodev_free_resources_called);
}

TEST_F(HfpIodev, OpenIodevWithHfpInfoAlreadyRunning) {
  iodev = hfp_iodev_create(CRAS_STREAM_INPUT, fake_device, fake_slc,
                           CRAS_BT_DEVICE_PROFILE_HFP_AUDIOGATEWAY,
                           fake_info);

  iodev->format = &fake_format;

  /* hfp_info already started by another device */
  hfp_info_running_return_val = 1;
  iodev->configure_dev(iodev);

  ASSERT_EQ(0, cras_bt_device_sco_connect_called);
  ASSERT_EQ(0, hfp_info_start_called);
  ASSERT_EQ(1, hfp_info_add_iodev_called);

  hfp_info_has_iodev_return_val = 1;
  iodev->close_dev(iodev);
  hfp_iodev_destroy(iodev);
  ASSERT_EQ(1, hfp_info_rm_iodev_called);
  ASSERT_EQ(0, hfp_info_stop_called);
  ASSERT_EQ(1, cras_iodev_free_format_called);
  ASSERT_EQ(1, cras_iodev_free_resources_called);
}

TEST_F(HfpIodev, PutGetBuffer) {
  cras_audio_area *area;
  unsigned frames;

  ResetStubData();
  iodev = hfp_iodev_create(CRAS_STREAM_OUTPUT, fake_device, fake_slc,
                           CRAS_BT_DEVICE_PROFILE_HFP_AUDIOGATEWAY,
                  			   fake_info);
  iodev->format = &fake_format;
  iodev->configure_dev(iodev);

  hfp_buf_acquire_return_val = 100;
  iodev->get_buffer(iodev, &area, &frames);

  ASSERT_EQ(1, hfp_buf_acquire_called);
  ASSERT_EQ(100, frames);

  iodev->put_buffer(iodev, 40);
  ASSERT_EQ(1, hfp_buf_release_called);
  ASSERT_EQ(40, hfp_buf_release_nwritten_val);
  hfp_iodev_destroy(iodev);
  ASSERT_EQ(1, cras_iodev_free_resources_called);
<<<<<<< HEAD
=======
}

TEST_F(HfpIodev, NoStreamState) {
  cras_audio_area *area;
  unsigned frames;

  ResetStubData();
  iodev = hfp_iodev_create(CRAS_STREAM_OUTPUT, fake_device, fake_slc,
                           CRAS_BT_DEVICE_PROFILE_HFP_AUDIOGATEWAY,
                           fake_info);
  iodev->format = &fake_format;
  iodev->configure_dev(iodev);
  iodev->min_cb_level = iodev->buffer_size / 2;

  hfp_buf_acquire_return_val = 100;
  iodev->get_buffer(iodev, &area, &frames);
  iodev->put_buffer(iodev, 100);

  iodev->no_stream(iodev, 1);
  ASSERT_EQ(1, hfp_fill_output_with_zeros_called);

  iodev->no_stream(iodev, 0);
  ASSERT_EQ(1, hfp_force_output_level_called);
  ASSERT_EQ(fake_buffer_size / 2, hfp_force_output_level_target);

  hfp_iodev_destroy(iodev);
>>>>>>> e34aa15d
}

} // namespace

extern "C" {
void cras_iodev_free_format(struct cras_iodev *iodev)
{
  cras_iodev_free_format_called++;
}

void cras_iodev_add_node(struct cras_iodev *iodev, struct cras_ionode *node)
{
  cras_iodev_add_node_called++;
  iodev->nodes = node;
}

void cras_iodev_rm_node(struct cras_iodev *iodev, struct cras_ionode *node)
{
  cras_iodev_rm_node_called++;
  iodev->nodes = NULL;
}

void cras_iodev_set_active_node(struct cras_iodev *iodev,
				struct cras_ionode *node)
{
  cras_iodev_set_active_node_called++;
  iodev->active_node = node;
}

//  From system_state.
size_t cras_system_get_volume()
{
  return 0;
}

// From bt device
int cras_bt_device_sco_connect(struct cras_bt_device *device, int codec)
{
  cras_bt_device_sco_connect_called++;
  return cras_bt_transport_sco_connect_return_val;
}

const char *cras_bt_device_name(const struct cras_bt_device *device)
{
  return "fake-device-name";
}

const char *cras_bt_device_address(const struct cras_bt_device *device) {
  return "1A:2B:3C:4D:5E:6F";
}

void cras_bt_device_append_iodev(struct cras_bt_device *device,
                                 struct cras_iodev *iodev,
                                 enum cras_bt_device_profile profile)
{
  cras_bt_device_append_iodev_called++;
}

void cras_bt_device_rm_iodev(struct cras_bt_device *device,
                             struct cras_iodev *iodev)
{
  cras_bt_device_rm_iodev_called++;
}

int cras_bt_device_sco_packet_size(struct cras_bt_device *device,
                                   int sco_socket,
                                   int codec)
{
  return 48;
}
const char *cras_bt_device_object_path(const struct cras_bt_device *device)
{
  return "/fake/object/path";
}

// From cras_hfp_info
int hfp_info_add_iodev(struct hfp_info *info, struct cras_iodev *dev)
{
  hfp_info_add_iodev_called++;
  return 0;
}

int hfp_info_rm_iodev(struct hfp_info *info, struct cras_iodev *dev)
{
  hfp_info_rm_iodev_called++;
  return 0;
}

int hfp_info_has_iodev(struct hfp_info *info)
{
  hfp_info_has_iodev_called++;
  return hfp_info_has_iodev_return_val;
}

int hfp_info_running(struct hfp_info *info)
{
  hfp_info_running_called++;
  return hfp_info_running_return_val;
}

int hfp_info_start(int fd, unsigned int mtu, struct hfp_info *info)
{
  hfp_info_start_called++;
  return 0;
}

int hfp_info_stop(struct hfp_info *info)
{
  hfp_info_stop_called++;
  return 0;
}

int hfp_buf_queued(struct hfp_info *info, const struct cras_iodev *dev)
{
  return 0;
}

int hfp_buf_size(struct hfp_info *info, struct cras_iodev *dev)
{
  return fake_buffer_size;
}

void hfp_buf_acquire(struct hfp_info *info,  struct cras_iodev *dev,
		     uint8_t **buf, unsigned *count)
{
  hfp_buf_acquire_called++;
  *count = hfp_buf_acquire_return_val;
}

void hfp_buf_release(struct hfp_info *info, struct cras_iodev *dev,
		     unsigned written_bytes)
{
  hfp_buf_release_called++;
  hfp_buf_release_nwritten_val = written_bytes;
}

int hfp_fill_output_with_zeros(struct hfp_info *info,
             struct cras_iodev *dev,
             unsigned int nframes)
{
  hfp_fill_output_with_zeros_called++;
  return 0;
}

int hfp_force_output_level(struct hfp_info *info,
         struct cras_iodev *dev,
         unsigned int level)
{
  hfp_force_output_level_called++;
  hfp_force_output_level_target = level;
  return 0;
}

void cras_iodev_init_audio_area(struct cras_iodev *iodev,
                                int num_channels) {
  iodev->area = dummy_audio_area;
}

void cras_iodev_free_audio_area(struct cras_iodev *iodev) {
}

void cras_iodev_free_resources(struct cras_iodev *iodev) {
    cras_iodev_free_resources_called++;
}

void cras_audio_area_config_buf_pointers(struct cras_audio_area *area,
					 const struct cras_audio_format *fmt,
					 uint8_t *base_buffer)
{
  dummy_audio_area->channels[0].buf = base_buffer;
}

int hfp_set_call_status(struct hfp_slc_handle *handle, int call)
{
  return 0;
}

int hfp_event_speaker_gain(struct hfp_slc_handle *handle, int gain)
{
  return 0;
}

int hfp_slc_get_selected_codec(struct hfp_slc_handle *handle)
{
  return HFP_CODEC_ID_CVSD;
}

} // extern "C"

int main(int argc, char **argv) {
  ::testing::InitGoogleTest(&argc, argv);
  return RUN_ALL_TESTS();
}<|MERGE_RESOLUTION|>--- conflicted
+++ resolved
@@ -199,8 +199,6 @@
   ASSERT_EQ(40, hfp_buf_release_nwritten_val);
   hfp_iodev_destroy(iodev);
   ASSERT_EQ(1, cras_iodev_free_resources_called);
-<<<<<<< HEAD
-=======
 }
 
 TEST_F(HfpIodev, NoStreamState) {
@@ -227,7 +225,6 @@
   ASSERT_EQ(fake_buffer_size / 2, hfp_force_output_level_target);
 
   hfp_iodev_destroy(iodev);
->>>>>>> e34aa15d
 }
 
 } // namespace

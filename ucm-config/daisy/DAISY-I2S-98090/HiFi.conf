--- conflicted
+++ resolved
@@ -41,11 +41,7 @@
 SectionDevice."HDMI".0 {
 	Value {
 		JackName "DAISY-I2S-98090 HDMI Jack"
-<<<<<<< HEAD
-		OutputDspName ""
-=======
 		DspName ""
->>>>>>> e34aa15d
 		EDIDFile "/sys/devices/platform/exynos-drm/drm/card1/card1-HDMI-A-1/edid"
 	}
 	EnableSequence [

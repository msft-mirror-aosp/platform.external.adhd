--- conflicted
+++ resolved
@@ -3,11 +3,7 @@
 # found in the LICENSE file.
 
 # Unified build config.
-<<<<<<< HEAD
-device_config_dir="$(cros_config --abspath /audio/main cras-config-dir)"
-=======
 device_config_dir="$(cros_config /audio/main cras-config-dir)"
->>>>>>> e34aa15d
 internal_ucm_suffix="$(cros_config /audio/main ucm-suffix)"
 
 # Handle legacy config.
@@ -27,11 +23,8 @@
   if [ -f /etc/cras/get_internal_ucm_suffix ]; then
     internal_ucm_suffix="$(sh /etc/cras/get_internal_ucm_suffix)"
   fi
-<<<<<<< HEAD
-=======
 else
   device_config_dir="/etc/cras/${device_config_dir}"
->>>>>>> e34aa15d
 fi
 
 if [ -n "${device_config_dir}" ]; then
@@ -43,22 +36,14 @@
 fi
 
 # Leave cras in the init pid namespace as it uses its PID as an IPC identifier.
-<<<<<<< HEAD
-exec minijail0 -u cras -g cras -G -n --uts -v -l \
-        -P /var/empty \
-=======
 exec minijail0 -u cras -g cras -G --uts -v -l \
         -T static \
         -P /mnt/empty \
->>>>>>> e34aa15d
         -b /,/ \
         -k 'tmpfs,/run,tmpfs,MS_NODEV|MS_NOEXEC|MS_NOSUID,mode=755,size=10M' \
         -b /run/cras,/run/cras,1 \
         -b /run/dbus,/run/dbus,1 \
-<<<<<<< HEAD
-=======
         -b /run/systemd/journal \
->>>>>>> e34aa15d
         -b /run/udev,/run/udev \
         -b /dev,/dev \
         -b /dev/shm,/dev/shm,1 \
@@ -66,13 +51,9 @@
         -b /sys,/sys \
         -k 'tmpfs,/var,tmpfs,MS_NODEV|MS_NOEXEC|MS_NOSUID,mode=755,size=10M' \
         -b /var/lib/metrics/,/var/lib/metrics/,1 \
-<<<<<<< HEAD
-	-S /usr/share/policy/cras-seccomp.policy \
-=======
         -- \
         /sbin/minijail0 -n \
         -S /usr/share/policy/cras-seccomp.policy \
->>>>>>> e34aa15d
         -- \
         /usr/bin/cras \
         ${DSP_CONFIG} ${DEVICE_CONFIG_DIR} ${DISABLE_PROFILE} \
